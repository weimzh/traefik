package integration

import (
	"math"
	"net"
	"net/http"
	"net/http/httptest"
	"testing"
	"time"

<<<<<<< HEAD
	"github.com/go-check/check"
	"github.com/traefik/traefik/v3/integration/try"
	checker "github.com/vdemeester/shakers"
=======
	"github.com/stretchr/testify/require"
	"github.com/stretchr/testify/suite"
	"github.com/traefik/traefik/v2/integration/try"
	"github.com/traefik/traefik/v2/pkg/log"
>>>>>>> e5224469
)

type KeepAliveSuite struct {
	BaseSuite
}

func TestKeepAliveSuite(t *testing.T) {
	suite.Run(t, new(KeepAliveSuite))
}

type KeepAliveConfig struct {
	KeepAliveServer string
	IdleConnTimeout string
}

type connStateChangeEvent struct {
	key   string
	state http.ConnState
}

func (s *KeepAliveSuite) TestShouldRespectConfiguredBackendHttpKeepAliveTime() {
	idleTimeout := time.Duration(75) * time.Millisecond

	connStateChanges := make(chan connStateChangeEvent)
	noMoreRequests := make(chan bool, 1)
	completed := make(chan bool, 1)

	// keep track of HTTP connections and their status changes and measure their idle period
	go func() {
		connCount := 0
		idlePeriodStartMap := make(map[string]time.Time)
		idlePeriodLengthMap := make(map[string]time.Duration)

		maxWaitDuration := 5 * time.Second
		maxWaitTimeExceeded := time.After(maxWaitDuration)
		moreRequestsExpected := true

		// Ensure that all idle HTTP connections are closed before verification phase
		for moreRequestsExpected || len(idlePeriodLengthMap) < connCount {
			select {
			case event := <-connStateChanges:
				switch event.state {
				case http.StateNew:
					connCount++
				case http.StateIdle:
					idlePeriodStartMap[event.key] = time.Now()
				case http.StateClosed:
					idlePeriodLengthMap[event.key] = time.Since(idlePeriodStartMap[event.key])
				}
			case <-noMoreRequests:
				moreRequestsExpected = false
			case <-maxWaitTimeExceeded:
				log.WithoutContext().Infof("timeout waiting for all connections to close, waited for %v, configured idle timeout was %v", maxWaitDuration, idleTimeout)
				s.T().Fail()
				close(completed)
				return
			}
		}

		require.Equal(s.T(), 1, connCount)

		for _, idlePeriod := range idlePeriodLengthMap {
			// Our method of measuring the actual idle period is not precise, so allow some sub-ms deviation
			require.LessOrEqual(s.T(), math.Round(idlePeriod.Seconds()), idleTimeout.Seconds())
		}

		close(completed)
	}()

	server := httptest.NewUnstartedServer(http.HandlerFunc(func(w http.ResponseWriter, r *http.Request) {
		w.WriteHeader(http.StatusOK)
	}))

	server.Config.ConnState = func(conn net.Conn, state http.ConnState) {
		connStateChanges <- connStateChangeEvent{key: conn.RemoteAddr().String(), state: state}
	}
	server.Start()
	defer server.Close()

	config := KeepAliveConfig{KeepAliveServer: server.URL, IdleConnTimeout: idleTimeout.String()}
	file := s.adaptFile("fixtures/timeout/keepalive.toml", config)

	s.traefikCmd(withConfigFile(file))

	// Wait for Traefik
	err := try.GetRequest("http://127.0.0.1:8080/api/rawdata", time.Duration(1)*time.Second, try.StatusCodeIs(200), try.BodyContains("PathPrefix(`/keepalive`)"))
	require.NoError(s.T(), err)

	err = try.GetRequest("http://127.0.0.1:8000/keepalive", time.Duration(1)*time.Second, try.StatusCodeIs(200))
	require.NoError(s.T(), err)

	close(noMoreRequests)
	<-completed
}<|MERGE_RESOLUTION|>--- conflicted
+++ resolved
@@ -8,16 +8,10 @@
 	"testing"
 	"time"
 
-<<<<<<< HEAD
-	"github.com/go-check/check"
-	"github.com/traefik/traefik/v3/integration/try"
-	checker "github.com/vdemeester/shakers"
-=======
+	"github.com/rs/zerolog/log"
 	"github.com/stretchr/testify/require"
 	"github.com/stretchr/testify/suite"
-	"github.com/traefik/traefik/v2/integration/try"
-	"github.com/traefik/traefik/v2/pkg/log"
->>>>>>> e5224469
+	"github.com/traefik/traefik/v3/integration/try"
 )
 
 type KeepAliveSuite struct {
@@ -70,7 +64,7 @@
 			case <-noMoreRequests:
 				moreRequestsExpected = false
 			case <-maxWaitTimeExceeded:
-				log.WithoutContext().Infof("timeout waiting for all connections to close, waited for %v, configured idle timeout was %v", maxWaitDuration, idleTimeout)
+				log.Info().Msgf("timeout waiting for all connections to close, waited for %v, configured idle timeout was %v", maxWaitDuration, idleTimeout)
 				s.T().Fail()
 				close(completed)
 				return
