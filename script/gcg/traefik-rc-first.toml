--- conflicted
+++ resolved
@@ -4,19 +4,11 @@
 OutputType = "file"
 FileName = "traefik_changelog.md"
 
-<<<<<<< HEAD
 # example RC1 of v3.0.0-beta1
 CurrentRef = "master"
-PreviousRef = "v2.9.0-rc1"
+PreviousRef = "v2.11.0-rc1"
 BaseBranch = "master"
 FutureCurrentRefName = "v3.0.0-beta1"
-=======
-# example RC1 of v2.11.0
-CurrentRef = "master"
-PreviousRef = "v2.10.0-rc1"
-BaseBranch = "master"
-FutureCurrentRefName = "v2.11.0-rc1"
->>>>>>> 9adf0fb6
 
 ThresholdPreviousRef = 10
 ThresholdCurrentRef = 10
