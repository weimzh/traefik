--- conflicted
+++ resolved
@@ -2,21 +2,12 @@
 PLEASE READ THIS MESSAGE.
 
 Documentation fixes or enhancements:
-<<<<<<< HEAD
-- for Traefik v2: use branch v2.9
+- for Traefik v2: use branch v2.10
 - for Traefik v3: use branch master
 
 Bug fixes:
-- for Traefik v2: use branch v2.9
+- for Traefik v2: use branch v2.10
 - for Traefik v3: use branch master
-=======
-- for Traefik v1: use branch v1.7
-- for Traefik v2: use branch v2.10
-
-Bug fixes:
-- for Traefik v1: use branch v1.7
-- for Traefik v2: use branch v2.10
->>>>>>> be702c2b
 
 Enhancements:
 - for Traefik v2: we only accept bug fixes
