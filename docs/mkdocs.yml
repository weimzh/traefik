--- conflicted
+++ resolved
@@ -162,20 +162,10 @@
           - 'StatsD': 'observability/metrics/statsd.md'
       - 'Tracing':
           - 'Overview': 'observability/tracing/overview.md'
-<<<<<<< HEAD
-          - 'OpenTelemetry': 'observability/tracing/opentelemetry.md'
-=======
-          - 'Jaeger': 'observability/tracing/jaeger.md'
-          - 'Zipkin': 'observability/tracing/zipkin.md'
-          - 'Datadog': 'observability/tracing/datadog.md'
-          - 'Instana': 'observability/tracing/instana.md'
-          - 'Haystack': 'observability/tracing/haystack.md'
-          - 'Elastic': 'observability/tracing/elastic.md'
           - 'OpenTelemetry': 'observability/tracing/opentelemetry.md'
   - 'Security':
-    - 'Best Practices': 
+    - 'Best Practices':
           - 'security/best-practices/content-length.md'
->>>>>>> 160edff2
   - 'User Guides':
       - 'FastProxy': 'user-guides/fastproxy.md'
       - 'Kubernetes and Let''s Encrypt': 'user-guides/crd-acme/index.md'
@@ -219,7 +209,7 @@
           - 'Nomad': "reference/install-configuration/providers/hashicorp/nomad.md"
           - 'Consul': 'reference/install-configuration/providers/hashicorp/consul.md'
           - 'Consul Catalog': 'reference/install-configuration/providers/hashicorp/consul-catalog.md'
-        - 'KV Stores': 
+        - 'KV Stores':
           - 'Redis': 'reference/install-configuration/providers/kv/redis.md'
           - 'Consul': 'reference/install-configuration/providers/kv/consul.md'
           - 'etcd': 'reference/install-configuration/providers/kv/etcd.md'
@@ -243,22 +233,22 @@
           - 'Health Check (CLI & Ping)': 'reference/install-configuration/observability/healthcheck.md'
       # - 'Options List':  'reference/install-configuration/cli-options-list.md' -- Todo
     - 'Routing Configuration':
-        - 'General' : 
+        - 'General' :
           - 'Configuration Methods' : 'reference/routing-configuration/dynamic-configuration-methods.md'
-          - 'HTTP' : 
+          - 'HTTP' :
             - 'Router' :
               - 'Rules & Priority' : 'reference/routing-configuration/http/router/rules-and-priority.md'
               - 'Observability': 'reference/routing-configuration/http/router/observability.md'
             - 'Load Balancing' :
               - 'Service' : 'reference/routing-configuration/http/load-balancing/service.md'
               - 'ServersTransport' : 'reference/routing-configuration/http/load-balancing/serverstransport.md'
-            - 'TLS' : 
+            - 'TLS' :
               - 'Overview' : 'reference/routing-configuration/http/tls/overview.md'
               - 'TLS Certificates' : 'reference/routing-configuration/http/tls/tls-certificates.md'
               - 'TLS Options' : 'reference/routing-configuration/http/tls/tls-options.md'
-            - 'Middlewares' : 
+            - 'Middlewares' :
               - 'Overview' : 'reference/routing-configuration/http/middlewares/overview.md'
-              - 'AddPrefix' : 'reference/routing-configuration/http/middlewares/addprefix.md' 
+              - 'AddPrefix' : 'reference/routing-configuration/http/middlewares/addprefix.md'
               - 'BasicAuth' : 'reference/routing-configuration/http/middlewares/basicauth.md'
               - 'Buffering': 'reference/routing-configuration/http/middlewares/buffering.md'
               - 'Chain': 'reference/routing-configuration/http/middlewares/chain.md'
@@ -282,7 +272,7 @@
               - 'StripPrefix': 'reference/routing-configuration/http/middlewares/stripprefix.md'
               - 'StripPrefixRegex': 'reference/routing-configuration/http/middlewares/stripprefixregex.md'
           - 'TCP' :
-              - 'Router' : 
+              - 'Router' :
                 - 'Rules & Priority' : 'reference/routing-configuration/tcp/router/rules-and-priority.md'
               - 'Service' : 'reference/routing-configuration/tcp/service.md'
               - 'ServersTransport' : 'reference/routing-configuration/tcp/serverstransport.md'
@@ -297,7 +287,7 @@
             - 'Service' : 'reference/routing-configuration/udp/service.md'
         - 'Kubernetes':
           - 'Gateway API' : 'reference/routing-configuration/kubernetes/gateway-api.md'
-          - 'Kubernetes CRD' : 
+          - 'Kubernetes CRD' :
             - 'HTTP' :
               - 'IngressRoute' : 'reference/routing-configuration/kubernetes/crd/http/ingressroute.md'
               - 'TraefikService' : 'reference/routing-configuration/kubernetes/crd/http/traefikservice.md'
