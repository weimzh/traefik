--- conflicted
+++ resolved
@@ -490,7 +490,13 @@
 kubectl apply -f https://raw.githubusercontent.com/traefik/traefik/v3.5/docs/content/reference/dynamic-configuration/kubernetes-crd-definition-v1.yml
 ```
 
-<<<<<<< HEAD
+## v3.5.4
+
+### Certificate Metric Renamed with OpenTelemetry 
+
+Starting with `v3.5.4`, and when using OpenTelemetry, the `traefik_tls_certs_not_after_milliseconds` metric is renamed to `traefik_tls_certs_not_after_seconds`.
+This change aligns the metric name with its real unit precision, which is in seconds. 
+
 ## v3.6.0
 
 ### Kubernetes Gateway API Provider
@@ -508,12 +514,4 @@
 
 ```shell
 kubectl apply -f https://github.com/kubernetes-sigs/gateway-api/releases/download/v1.4.0/experimental-install.yaml
-```
-=======
-## v3.5.4
-
-### Certificate Metric Renamed with OpenTelemetry 
-
-Starting with `v3.5.4`, and when using OpenTelemetry, the `traefik_tls_certs_not_after_milliseconds` metric is renamed to `traefik_tls_certs_not_after_seconds`.
-This change aligns the metric name with its real unit precision, which is in seconds. 
->>>>>>> f7e59510
+```