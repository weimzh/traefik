--- conflicted
+++ resolved
@@ -142,16 +142,9 @@
           - foobar
           - foobar
         minResponseBodyBytes: 42
-<<<<<<< HEAD
-    Middleware06:
+    Middleware07:
       contentType: {}
-    Middleware07:
-=======
-    Middleware07:
-      contentType:
-        autoDetect: true
     Middleware08:
->>>>>>> 34d2a816
       digestAuth:
         users:
           - foobar
@@ -183,14 +176,15 @@
         authRequestHeaders:
           - foobar
           - foobar
-<<<<<<< HEAD
         addAuthCookiesToResponse:
           - foobar
           - foobar
-    Middleware10:
-=======
     Middleware11:
->>>>>>> 34d2a816
+      grpcWeb:
+        allowOrigins:
+          - foobar
+          - foobar
+    Middleware12:
       headers:
         customRequestHeaders:
           name0: foobar
@@ -239,7 +233,7 @@
         referrerPolicy: foobar
         permissionsPolicy: foobar
         isDevelopment: true
-    Middleware12:
+    Middleware13:
       ipAllowList:
         sourceRange:
           - foobar
@@ -249,7 +243,8 @@
           excludedIPs:
             - foobar
             - foobar
-    Middleware13:
+        rejectStatusCode: 42
+    Middleware14:
       ipWhiteList:
         sourceRange:
           - foobar
@@ -259,22 +254,7 @@
           excludedIPs:
             - foobar
             - foobar
-<<<<<<< HEAD
-    Middleware12:
-      ipAllowList:
-        rejectStatusCode: 404
-        sourceRange:
-          - foobar
-          - foobar
-        ipStrategy:
-          depth: 42
-          excludedIPs:
-            - foobar
-            - foobar
-    Middleware13:
-=======
-    Middleware14:
->>>>>>> 34d2a816
+    Middleware15:
       inFlightReq:
         amount: 42
         sourceCriterion:
@@ -285,11 +265,7 @@
               - foobar
           requestHeaderName: foobar
           requestHost: true
-<<<<<<< HEAD
-    Middleware14:
-=======
-    Middleware15:
->>>>>>> 34d2a816
+    Middleware16:
       passTLSClientCert:
         pem: true
         info:
@@ -314,15 +290,7 @@
             commonName: true
             serialNumber: true
             domainComponent: true
-<<<<<<< HEAD
-          serialNumber: true
-    Middleware15:
-      plugin:
-        PluginConf:
-          foo: bar
-    Middleware16:
-=======
-    Middleware16:
+    Middleware17:
       plugin:
         PluginConf0:
           name0: foobar
@@ -330,8 +298,7 @@
         PluginConf1:
           name0: foobar
           name1: foobar
-    Middleware17:
->>>>>>> 34d2a816
+    Middleware18:
       rateLimit:
         average: 42
         period: 42s
@@ -344,73 +311,37 @@
               - foobar
           requestHeaderName: foobar
           requestHost: true
-<<<<<<< HEAD
-    Middleware17:
-=======
-    Middleware18:
->>>>>>> 34d2a816
+    Middleware19:
       redirectRegex:
         regex: foobar
         replacement: foobar
         permanent: true
-<<<<<<< HEAD
-    Middleware18:
-=======
-    Middleware19:
->>>>>>> 34d2a816
+    Middleware20:
       redirectScheme:
         scheme: foobar
         port: foobar
         permanent: true
-<<<<<<< HEAD
-    Middleware19:
+    Middleware21:
       replacePath:
         path: foobar
-    Middleware20:
+    Middleware22:
       replacePathRegex:
         regex: foobar
         replacement: foobar
-    Middleware21:
+    Middleware23:
       retry:
         attempts: 42
         initialInterval: 42s
-    Middleware22:
-=======
-    Middleware20:
-      replacePath:
-        path: foobar
-    Middleware21:
-      replacePathRegex:
-        regex: foobar
-        replacement: foobar
-    Middleware22:
-      retry:
-        attempts: 42
-        initialInterval: 42s
-    Middleware23:
->>>>>>> 34d2a816
+    Middleware24:
       stripPrefix:
         prefixes:
           - foobar
           - foobar
-<<<<<<< HEAD
-    Middleware23:
-=======
-        forceSlash: true
-    Middleware24:
->>>>>>> 34d2a816
+    Middleware25:
       stripPrefixRegex:
         regex:
           - foobar
           - foobar
-<<<<<<< HEAD
-    Middleware24:
-      grpcWeb:
-        allowOrigins:
-          - foobar
-          - foobar
-=======
->>>>>>> 34d2a816
   serversTransports:
     ServersTransport0:
       serverName: foobar
@@ -437,7 +368,6 @@
           - foobar
           - foobar
         trustDomain: foobar
-
     ServersTransport1:
       serverName: foobar
       insecureSkipVerify: true
@@ -463,7 +393,6 @@
           - foobar
           - foobar
         trustDomain: foobar
-
 tcp:
   routers:
     TCPRouter0:
@@ -515,7 +444,6 @@
   services:
     TCPService01:
       loadBalancer:
-        serversTransport: foobar
         proxyProtocol:
           version: 42
         servers:
@@ -523,6 +451,7 @@
             tls: true
           - address: foobar
             tls: true
+        serversTransport: foobar
     TCPService02:
       weighted:
         services:
@@ -531,11 +460,7 @@
           - name: foobar
             weight: 42
   middlewares:
-<<<<<<< HEAD
-    TCPMiddleware00:
-=======
     TCPMiddleware01:
->>>>>>> 34d2a816
       ipAllowList:
         sourceRange:
           - foobar
@@ -545,11 +470,13 @@
         sourceRange:
           - foobar
           - foobar
-<<<<<<< HEAD
+    TCPMiddleware03:
+      inFlightConn:
+        amount: 42
   serversTransports:
     TCPServersTransport0:
+      dialKeepAlive: 42s
       dialTimeout: 42s
-      dialKeepAlive: 42s
       terminationDelay: 42s
       tls:
         serverName: foobar
@@ -563,14 +490,14 @@
           - certFile: foobar
             keyFile: foobar
         peerCertURI: foobar
-      spiffe:
-        ids:
-          - foobar
-          - foobar
-        trustDomain: foobar
+        spiffe:
+          ids:
+            - foobar
+            - foobar
+          trustDomain: foobar
     TCPServersTransport1:
+      dialKeepAlive: 42s
       dialTimeout: 42s
-      dialKeepAlive: 42s
       terminationDelay: 42s
       tls:
         serverName: foobar
@@ -584,16 +511,11 @@
           - certFile: foobar
             keyFile: foobar
         peerCertURI: foobar
-      spiffe:
-        ids:
-          - foobar
-          - foobar
-        trustDomain: foobar
-=======
-    TCPMiddleware03:
-      inFlightConn:
-        amount: 42
->>>>>>> 34d2a816
+        spiffe:
+          ids:
+            - foobar
+            - foobar
+          trustDomain: foobar
 udp:
   routers:
     UDPRouter0:
