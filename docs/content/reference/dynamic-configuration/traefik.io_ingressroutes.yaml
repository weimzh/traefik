---
apiVersion: apiextensions.k8s.io/v1
kind: CustomResourceDefinition
metadata:
  annotations:
    controller-gen.kubebuilder.io/version: v0.14.0
  name: ingressroutes.traefik.io
spec:
  group: traefik.io
  names:
    kind: IngressRoute
    listKind: IngressRouteList
    plural: ingressroutes
    singular: ingressroute
  scope: Namespaced
  versions:
  - name: v1alpha1
    schema:
      openAPIV3Schema:
        description: IngressRoute is the CRD implementation of a Traefik HTTP Router.
        properties:
          apiVersion:
            description: |-
              APIVersion defines the versioned schema of this representation of an object.
              Servers should convert recognized schemas to the latest internal value, and
              may reject unrecognized values.
              More info: https://git.k8s.io/community/contributors/devel/sig-architecture/api-conventions.md#resources
            type: string
          kind:
            description: |-
              Kind is a string value representing the REST resource this object represents.
              Servers may infer this from the endpoint the client submits requests to.
              Cannot be updated.
              In CamelCase.
              More info: https://git.k8s.io/community/contributors/devel/sig-architecture/api-conventions.md#types-kinds
            type: string
          metadata:
            type: object
          spec:
            description: IngressRouteSpec defines the desired state of IngressRoute.
            properties:
              entryPoints:
<<<<<<< HEAD
                description: 'EntryPoints defines the list of entry point names to
                  bind to. Entry points have to be configured in the static configuration.
                  More info: https://doc.traefik.io/traefik/v3.0/routing/entrypoints/
                  Default: all.'
=======
                description: |-
                  EntryPoints defines the list of entry point names to bind to.
                  Entry points have to be configured in the static configuration.
                  More info: https://doc.traefik.io/traefik/v2.11/routing/entrypoints/
                  Default: all.
>>>>>>> d5cb9b50
                items:
                  type: string
                type: array
              routes:
                description: Routes defines the list of routes.
                items:
                  description: Route holds the HTTP route configuration.
                  properties:
                    kind:
                      description: |-
                        Kind defines the kind of the route.
                        Rule is the only supported kind.
                      enum:
                      - Rule
                      type: string
                    match:
<<<<<<< HEAD
                      description: 'Match defines the router''s rule. More info: https://doc.traefik.io/traefik/v3.0/routing/routers/#rule'
                      type: string
                    middlewares:
                      description: 'Middlewares defines the list of references to
                        Middleware resources. More info: https://doc.traefik.io/traefik/v3.0/routing/providers/kubernetes-crd/#kind-middleware'
=======
                      description: |-
                        Match defines the router's rule.
                        More info: https://doc.traefik.io/traefik/v2.11/routing/routers/#rule
                      type: string
                    middlewares:
                      description: |-
                        Middlewares defines the list of references to Middleware resources.
                        More info: https://doc.traefik.io/traefik/v2.11/routing/providers/kubernetes-crd/#kind-middleware
>>>>>>> d5cb9b50
                      items:
                        description: MiddlewareRef is a reference to a Middleware
                          resource.
                        properties:
                          name:
                            description: Name defines the name of the referenced Middleware
                              resource.
                            type: string
                          namespace:
                            description: Namespace defines the namespace of the referenced
                              Middleware resource.
                            type: string
                        required:
                        - name
                        type: object
                      type: array
                    priority:
<<<<<<< HEAD
                      description: 'Priority defines the router''s priority. More
                        info: https://doc.traefik.io/traefik/v3.0/routing/routers/#priority'
=======
                      description: |-
                        Priority defines the router's priority.
                        More info: https://doc.traefik.io/traefik/v2.11/routing/routers/#priority
>>>>>>> d5cb9b50
                      type: integer
                    services:
                      description: |-
                        Services defines the list of Service.
                        It can contain any combination of TraefikService and/or reference to a Kubernetes Service.
                      items:
                        description: Service defines an upstream HTTP service to proxy
                          traffic to.
                        properties:
                          kind:
                            description: Kind defines the kind of the Service.
                            enum:
                            - Service
                            - TraefikService
                            type: string
                          name:
                            description: |-
                              Name defines the name of the referenced Kubernetes Service or TraefikService.
                              The differentiation between the two is specified in the Kind field.
                            type: string
                          namespace:
                            description: Namespace defines the namespace of the referenced
                              Kubernetes Service or TraefikService.
                            type: string
                          nativeLB:
                            description: |-
                              NativeLB controls, when creating the load-balancer,
                              whether the LB's children are directly the pods IPs or if the only child is the Kubernetes Service clusterIP.
                              The Kubernetes Service itself does load-balance to the pods.
                              By default, NativeLB is false.
                            type: boolean
                          passHostHeader:
                            description: |-
                              PassHostHeader defines whether the client Host header is forwarded to the upstream Kubernetes Service.
                              By default, passHostHeader is true.
                            type: boolean
                          port:
                            anyOf:
                            - type: integer
                            - type: string
                            description: |-
                              Port defines the port of a Kubernetes Service.
                              This can be a reference to a named port.
                            x-kubernetes-int-or-string: true
                          responseForwarding:
                            description: ResponseForwarding defines how Traefik forwards
                              the response from the upstream Kubernetes Service to
                              the client.
                            properties:
                              flushInterval:
                                description: |-
                                  FlushInterval defines the interval, in milliseconds, in between flushes to the client while copying the response body.
                                  A negative value means to flush immediately after each write to the client.
                                  This configuration is ignored when ReverseProxy recognizes a response as a streaming response;
                                  for such responses, writes are flushed to the client immediately.
                                  Default: 100ms
                                type: string
                            type: object
                          scheme:
                            description: |-
                              Scheme defines the scheme to use for the request to the upstream Kubernetes Service.
                              It defaults to https when Kubernetes Service port is 443, http otherwise.
                            type: string
                          serversTransport:
                            description: |-
                              ServersTransport defines the name of ServersTransport resource to use.
                              It allows to configure the transport between Traefik and your servers.
                              Can only be used on a Kubernetes Service.
                            type: string
                          sticky:
<<<<<<< HEAD
                            description: 'Sticky defines the sticky sessions configuration.
                              More info: https://doc.traefik.io/traefik/v3.0/routing/services/#sticky-sessions'
=======
                            description: |-
                              Sticky defines the sticky sessions configuration.
                              More info: https://doc.traefik.io/traefik/v2.11/routing/services/#sticky-sessions
>>>>>>> d5cb9b50
                            properties:
                              cookie:
                                description: Cookie defines the sticky cookie configuration.
                                properties:
                                  httpOnly:
                                    description: HTTPOnly defines whether the cookie
                                      can be accessed by client-side APIs, such as
                                      JavaScript.
                                    type: boolean
                                  maxAge:
                                    description: MaxAge indicates the number of seconds
                                      until the cookie expires. When set to a negative
                                      number, the cookie expires immediately. When
                                      set to zero, the cookie never expires.
                                    type: integer
                                  name:
                                    description: Name defines the Cookie name.
                                    type: string
                                  sameSite:
                                    description: |-
                                      SameSite defines the same site policy.
                                      More info: https://developer.mozilla.org/en-US/docs/Web/HTTP/Headers/Set-Cookie/SameSite
                                    type: string
                                  secure:
                                    description: Secure defines whether the cookie
                                      can only be transmitted over an encrypted connection
                                      (i.e. HTTPS).
                                    type: boolean
                                type: object
                            type: object
                          strategy:
                            description: |-
                              Strategy defines the load balancing strategy between the servers.
                              RoundRobin is the only supported value at the moment.
                            type: string
                          weight:
                            description: |-
                              Weight defines the weight and should only be specified when Name references a TraefikService object
                              (and to be precise, one that embeds a Weighted Round Robin).
                            type: integer
                        required:
                        - name
                        type: object
                      type: array
                    syntax:
                      description: 'Syntax defines the router''s rule syntax. More
                        info: https://doc.traefik.io/traefik/v3.0/routing/routers/#rulesyntax'
                      type: string
                  required:
                  - kind
                  - match
                  type: object
                type: array
              tls:
<<<<<<< HEAD
                description: 'TLS defines the TLS configuration. More info: https://doc.traefik.io/traefik/v3.0/routing/routers/#tls'
                properties:
                  certResolver:
                    description: 'CertResolver defines the name of the certificate
                      resolver to use. Cert resolvers have to be configured in the
                      static configuration. More info: https://doc.traefik.io/traefik/v3.0/https/acme/#certificate-resolvers'
                    type: string
                  domains:
                    description: 'Domains defines the list of domains that will be
                      used to issue certificates. More info: https://doc.traefik.io/traefik/v3.0/routing/routers/#domains'
=======
                description: |-
                  TLS defines the TLS configuration.
                  More info: https://doc.traefik.io/traefik/v2.11/routing/routers/#tls
                properties:
                  certResolver:
                    description: |-
                      CertResolver defines the name of the certificate resolver to use.
                      Cert resolvers have to be configured in the static configuration.
                      More info: https://doc.traefik.io/traefik/v2.11/https/acme/#certificate-resolvers
                    type: string
                  domains:
                    description: |-
                      Domains defines the list of domains that will be used to issue certificates.
                      More info: https://doc.traefik.io/traefik/v2.11/routing/routers/#domains
>>>>>>> d5cb9b50
                    items:
                      description: Domain holds a domain name with SANs.
                      properties:
                        main:
                          description: Main defines the main domain name.
                          type: string
                        sans:
                          description: SANs defines the subject alternative domain
                            names.
                          items:
                            type: string
                          type: array
                      type: object
                    type: array
                  options:
<<<<<<< HEAD
                    description: 'Options defines the reference to a TLSOption, that
                      specifies the parameters of the TLS connection. If not defined,
                      the `default` TLSOption is used. More info: https://doc.traefik.io/traefik/v3.0/https/tls/#tls-options'
                    properties:
                      name:
                        description: 'Name defines the name of the referenced TLSOption.
                          More info: https://doc.traefik.io/traefik/v3.0/routing/providers/kubernetes-crd/#kind-tlsoption'
                        type: string
                      namespace:
                        description: 'Namespace defines the namespace of the referenced
                          TLSOption. More info: https://doc.traefik.io/traefik/v3.0/routing/providers/kubernetes-crd/#kind-tlsoption'
=======
                    description: |-
                      Options defines the reference to a TLSOption, that specifies the parameters of the TLS connection.
                      If not defined, the `default` TLSOption is used.
                      More info: https://doc.traefik.io/traefik/v2.11/https/tls/#tls-options
                    properties:
                      name:
                        description: |-
                          Name defines the name of the referenced TLSOption.
                          More info: https://doc.traefik.io/traefik/v2.11/routing/providers/kubernetes-crd/#kind-tlsoption
                        type: string
                      namespace:
                        description: |-
                          Namespace defines the namespace of the referenced TLSOption.
                          More info: https://doc.traefik.io/traefik/v2.11/routing/providers/kubernetes-crd/#kind-tlsoption
>>>>>>> d5cb9b50
                        type: string
                    required:
                    - name
                    type: object
                  secretName:
                    description: SecretName is the name of the referenced Kubernetes
                      Secret to specify the certificate details.
                    type: string
                  store:
                    description: |-
                      Store defines the reference to the TLSStore, that will be used to store certificates.
                      Please note that only `default` TLSStore can be used.
                    properties:
                      name:
<<<<<<< HEAD
                        description: 'Name defines the name of the referenced TLSStore.
                          More info: https://doc.traefik.io/traefik/v3.0/routing/providers/kubernetes-crd/#kind-tlsstore'
                        type: string
                      namespace:
                        description: 'Namespace defines the namespace of the referenced
                          TLSStore. More info: https://doc.traefik.io/traefik/v3.0/routing/providers/kubernetes-crd/#kind-tlsstore'
=======
                        description: |-
                          Name defines the name of the referenced TLSStore.
                          More info: https://doc.traefik.io/traefik/v2.11/routing/providers/kubernetes-crd/#kind-tlsstore
                        type: string
                      namespace:
                        description: |-
                          Namespace defines the namespace of the referenced TLSStore.
                          More info: https://doc.traefik.io/traefik/v2.11/routing/providers/kubernetes-crd/#kind-tlsstore
>>>>>>> d5cb9b50
                        type: string
                    required:
                    - name
                    type: object
                type: object
            required:
            - routes
            type: object
        required:
        - metadata
        - spec
        type: object
    served: true
    storage: true<|MERGE_RESOLUTION|>--- conflicted
+++ resolved
@@ -40,18 +40,11 @@
             description: IngressRouteSpec defines the desired state of IngressRoute.
             properties:
               entryPoints:
-<<<<<<< HEAD
-                description: 'EntryPoints defines the list of entry point names to
-                  bind to. Entry points have to be configured in the static configuration.
-                  More info: https://doc.traefik.io/traefik/v3.0/routing/entrypoints/
-                  Default: all.'
-=======
                 description: |-
                   EntryPoints defines the list of entry point names to bind to.
                   Entry points have to be configured in the static configuration.
-                  More info: https://doc.traefik.io/traefik/v2.11/routing/entrypoints/
+                  More info: https://doc.traefik.io/traefik/v3.0/routing/entrypoints/
                   Default: all.
->>>>>>> d5cb9b50
                 items:
                   type: string
                 type: array
@@ -68,22 +61,14 @@
                       - Rule
                       type: string
                     match:
-<<<<<<< HEAD
-                      description: 'Match defines the router''s rule. More info: https://doc.traefik.io/traefik/v3.0/routing/routers/#rule'
+                      description: |-
+                        Match defines the router's rule.
+                        More info: https://doc.traefik.io/traefik/v3.0/routing/routers/#rule
                       type: string
                     middlewares:
-                      description: 'Middlewares defines the list of references to
-                        Middleware resources. More info: https://doc.traefik.io/traefik/v3.0/routing/providers/kubernetes-crd/#kind-middleware'
-=======
-                      description: |-
-                        Match defines the router's rule.
-                        More info: https://doc.traefik.io/traefik/v2.11/routing/routers/#rule
-                      type: string
-                    middlewares:
                       description: |-
                         Middlewares defines the list of references to Middleware resources.
-                        More info: https://doc.traefik.io/traefik/v2.11/routing/providers/kubernetes-crd/#kind-middleware
->>>>>>> d5cb9b50
+                        More info: https://doc.traefik.io/traefik/v3.0/routing/providers/kubernetes-crd/#kind-middleware
                       items:
                         description: MiddlewareRef is a reference to a Middleware
                           resource.
@@ -101,14 +86,9 @@
                         type: object
                       type: array
                     priority:
-<<<<<<< HEAD
-                      description: 'Priority defines the router''s priority. More
-                        info: https://doc.traefik.io/traefik/v3.0/routing/routers/#priority'
-=======
                       description: |-
                         Priority defines the router's priority.
-                        More info: https://doc.traefik.io/traefik/v2.11/routing/routers/#priority
->>>>>>> d5cb9b50
+                        More info: https://doc.traefik.io/traefik/v3.0/routing/routers/#priority
                       type: integer
                     services:
                       description: |-
@@ -179,14 +159,9 @@
                               Can only be used on a Kubernetes Service.
                             type: string
                           sticky:
-<<<<<<< HEAD
-                            description: 'Sticky defines the sticky sessions configuration.
-                              More info: https://doc.traefik.io/traefik/v3.0/routing/services/#sticky-sessions'
-=======
                             description: |-
                               Sticky defines the sticky sessions configuration.
-                              More info: https://doc.traefik.io/traefik/v2.11/routing/services/#sticky-sessions
->>>>>>> d5cb9b50
+                              More info: https://doc.traefik.io/traefik/v3.0/routing/services/#sticky-sessions
                             properties:
                               cookie:
                                 description: Cookie defines the sticky cookie configuration.
@@ -197,10 +172,10 @@
                                       JavaScript.
                                     type: boolean
                                   maxAge:
-                                    description: MaxAge indicates the number of seconds
-                                      until the cookie expires. When set to a negative
-                                      number, the cookie expires immediately. When
-                                      set to zero, the cookie never expires.
+                                    description: |-
+                                      MaxAge indicates the number of seconds until the cookie expires.
+                                      When set to a negative number, the cookie expires immediately.
+                                      When set to zero, the cookie never expires.
                                     type: integer
                                   name:
                                     description: Name defines the Cookie name.
@@ -232,8 +207,9 @@
                         type: object
                       type: array
                     syntax:
-                      description: 'Syntax defines the router''s rule syntax. More
-                        info: https://doc.traefik.io/traefik/v3.0/routing/routers/#rulesyntax'
+                      description: |-
+                        Syntax defines the router's rule syntax.
+                        More info: https://doc.traefik.io/traefik/v3.0/routing/routers/#rulesyntax
                       type: string
                   required:
                   - kind
@@ -241,33 +217,20 @@
                   type: object
                 type: array
               tls:
-<<<<<<< HEAD
-                description: 'TLS defines the TLS configuration. More info: https://doc.traefik.io/traefik/v3.0/routing/routers/#tls'
+                description: |-
+                  TLS defines the TLS configuration.
+                  More info: https://doc.traefik.io/traefik/v3.0/routing/routers/#tls
                 properties:
                   certResolver:
-                    description: 'CertResolver defines the name of the certificate
-                      resolver to use. Cert resolvers have to be configured in the
-                      static configuration. More info: https://doc.traefik.io/traefik/v3.0/https/acme/#certificate-resolvers'
+                    description: |-
+                      CertResolver defines the name of the certificate resolver to use.
+                      Cert resolvers have to be configured in the static configuration.
+                      More info: https://doc.traefik.io/traefik/v3.0/https/acme/#certificate-resolvers
                     type: string
                   domains:
-                    description: 'Domains defines the list of domains that will be
-                      used to issue certificates. More info: https://doc.traefik.io/traefik/v3.0/routing/routers/#domains'
-=======
-                description: |-
-                  TLS defines the TLS configuration.
-                  More info: https://doc.traefik.io/traefik/v2.11/routing/routers/#tls
-                properties:
-                  certResolver:
-                    description: |-
-                      CertResolver defines the name of the certificate resolver to use.
-                      Cert resolvers have to be configured in the static configuration.
-                      More info: https://doc.traefik.io/traefik/v2.11/https/acme/#certificate-resolvers
-                    type: string
-                  domains:
                     description: |-
                       Domains defines the list of domains that will be used to issue certificates.
-                      More info: https://doc.traefik.io/traefik/v2.11/routing/routers/#domains
->>>>>>> d5cb9b50
+                      More info: https://doc.traefik.io/traefik/v3.0/routing/routers/#domains
                     items:
                       description: Domain holds a domain name with SANs.
                       properties:
@@ -283,34 +246,20 @@
                       type: object
                     type: array
                   options:
-<<<<<<< HEAD
-                    description: 'Options defines the reference to a TLSOption, that
-                      specifies the parameters of the TLS connection. If not defined,
-                      the `default` TLSOption is used. More info: https://doc.traefik.io/traefik/v3.0/https/tls/#tls-options'
+                    description: |-
+                      Options defines the reference to a TLSOption, that specifies the parameters of the TLS connection.
+                      If not defined, the `default` TLSOption is used.
+                      More info: https://doc.traefik.io/traefik/v3.0/https/tls/#tls-options
                     properties:
                       name:
-                        description: 'Name defines the name of the referenced TLSOption.
-                          More info: https://doc.traefik.io/traefik/v3.0/routing/providers/kubernetes-crd/#kind-tlsoption'
+                        description: |-
+                          Name defines the name of the referenced TLSOption.
+                          More info: https://doc.traefik.io/traefik/v3.0/routing/providers/kubernetes-crd/#kind-tlsoption
                         type: string
                       namespace:
-                        description: 'Namespace defines the namespace of the referenced
-                          TLSOption. More info: https://doc.traefik.io/traefik/v3.0/routing/providers/kubernetes-crd/#kind-tlsoption'
-=======
-                    description: |-
-                      Options defines the reference to a TLSOption, that specifies the parameters of the TLS connection.
-                      If not defined, the `default` TLSOption is used.
-                      More info: https://doc.traefik.io/traefik/v2.11/https/tls/#tls-options
-                    properties:
-                      name:
-                        description: |-
-                          Name defines the name of the referenced TLSOption.
-                          More info: https://doc.traefik.io/traefik/v2.11/routing/providers/kubernetes-crd/#kind-tlsoption
-                        type: string
-                      namespace:
                         description: |-
                           Namespace defines the namespace of the referenced TLSOption.
-                          More info: https://doc.traefik.io/traefik/v2.11/routing/providers/kubernetes-crd/#kind-tlsoption
->>>>>>> d5cb9b50
+                          More info: https://doc.traefik.io/traefik/v3.0/routing/providers/kubernetes-crd/#kind-tlsoption
                         type: string
                     required:
                     - name
@@ -325,23 +274,14 @@
                       Please note that only `default` TLSStore can be used.
                     properties:
                       name:
-<<<<<<< HEAD
-                        description: 'Name defines the name of the referenced TLSStore.
-                          More info: https://doc.traefik.io/traefik/v3.0/routing/providers/kubernetes-crd/#kind-tlsstore'
+                        description: |-
+                          Name defines the name of the referenced TLSStore.
+                          More info: https://doc.traefik.io/traefik/v3.0/routing/providers/kubernetes-crd/#kind-tlsstore
                         type: string
                       namespace:
-                        description: 'Namespace defines the namespace of the referenced
-                          TLSStore. More info: https://doc.traefik.io/traefik/v3.0/routing/providers/kubernetes-crd/#kind-tlsstore'
-=======
-                        description: |-
-                          Name defines the name of the referenced TLSStore.
-                          More info: https://doc.traefik.io/traefik/v2.11/routing/providers/kubernetes-crd/#kind-tlsstore
-                        type: string
-                      namespace:
                         description: |-
                           Namespace defines the namespace of the referenced TLSStore.
-                          More info: https://doc.traefik.io/traefik/v2.11/routing/providers/kubernetes-crd/#kind-tlsstore
->>>>>>> d5cb9b50
+                          More info: https://doc.traefik.io/traefik/v3.0/routing/providers/kubernetes-crd/#kind-tlsstore
                         type: string
                     required:
                     - name
