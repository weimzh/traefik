global:
  checkNewVersion: true
  sendAnonymousUsage: true
serversTransport:
  insecureSkipVerify: true
  rootCAs:
    - foobar
    - foobar
  maxIdleConnsPerHost: 42
  forwardingTimeouts:
    dialTimeout: 42s
    responseHeaderTimeout: 42s
    idleConnTimeout: 42s
entryPoints:
  EntryPoint0:
    address: foobar
    transport:
      lifeCycle:
        requestAcceptGraceTimeout: 42s
        graceTimeOut: 42s
      respondingTimeouts:
        readTimeout: 42s
        writeTimeout: 42s
        idleTimeout: 42s
    proxyProtocol:
      insecure: true
      trustedIPs:
        - foobar
        - foobar
    forwardedHeaders:
      insecure: true
      trustedIPs:
<<<<<<< HEAD
      - foobar
      - foobar
    http2:
      maxConcurrentStreams: 42
    http3:
      advertisedPort: 42
    udp:
      timeout: 42
=======
        - foobar
        - foobar
>>>>>>> 73ba7ed2
    http:
      redirections:
        entryPoint:
          to: foobar
          scheme: foobar
          permanent: true
          priority: 42
      middlewares:
        - foobar
        - foobar
      tls:
        options: foobar
        certResolver: foobar
        domains:
          - main: foobar
            sans:
              - foobar
              - foobar
          - main: foobar
            sans:
              - foobar
              - foobar
    http3:
      advertisedPort: 42
    udp:
      timeout: 42s
providers:
  providersThrottleDuration: 42s
  docker:
    constraints: foobar
    watch: true
    endpoint: foobar
    defaultRule: foobar
    tls:
      ca: foobar
      caOptional: true
      cert: foobar
      key: foobar
      insecureSkipVerify: true
    exposedByDefault: true
    useBindPortIP: true
    swarmMode: true
    network: foobar
    swarmModeRefreshSeconds: 42s
    httpClientTimeout: 42s
  file:
    directory: foobar
    watch: true
    filename: foobar
    debugLogGeneratedTemplate: true
  marathon:
    constraints: foobar
    trace: true
    watch: true
    endpoint: foobar
    defaultRule: foobar
    exposedByDefault: true
    dcosToken: foobar
    tls:
      ca: foobar
      caOptional: true
      cert: foobar
      key: foobar
      insecureSkipVerify: true
    dialerTimeout: 42s
    responseHeaderTimeout: 42s
    tlsHandshakeTimeout: 42s
    keepAlive: 42s
    forceTaskHostname: true
    basic:
      httpBasicAuthUser: foobar
      httpBasicPassword: foobar
    respectReadinessChecks: true
  kubernetesIngress:
    endpoint: foobar
    token: foobar
    certAuthFilePath: foobar
    namespaces:
      - foobar
      - foobar
    labelSelector: foobar
    ingressClass: foobar
    throttleDuration: 42s
    allowEmptyServices: true
    allowExternalNameServices: true
    ingressEndpoint:
      ip: foobar
      hostname: foobar
      publishedService: foobar
  kubernetesCRD:
    endpoint: foobar
    token: foobar
    certAuthFilePath: foobar
    namespaces:
      - foobar
      - foobar
    allowCrossNamespace: true
    allowExternalNameServices: true
    labelSelector: foobar
    ingressClass: foobar
    throttleDuration: 42s
    allowEmptyServices: true
  kubernetesGateway:
    endpoint: foobar
    token: foobar
    certAuthFilePath: foobar
    namespaces:
      - foobar
      - foobar
    labelSelector: foobar
    throttleDuration: 42s
  rest:
    insecure: true
  rancher:
    constraints: foobar
    watch: true
    defaultRule: foobar
    exposedByDefault: true
    enableServiceHealthFilter: true
    refreshSeconds: 42
    intervalPoll: true
    prefix: foobar
  consulCatalog:
    constraints: foobar
    prefix: foobar
    refreshInterval: 42s
    requireConsistent: true
    stale: true
    cache: true
    exposedByDefault: true
    defaultRule: foobar
    connectAware: true
    connectByDefault: true
    serviceName: foobar
    namespace: foobar
    watch: true
    endpoint:
      address: foobar
      scheme: foobar
      datacenter: foobar
      token: foobar
      endpointWaitTime: 42s
      tls:
        ca: foobar
        caOptional: true
        cert: foobar
        key: foobar
        insecureSkipVerify: true
      httpAuth:
        username: foobar
        password: foobar
  ecs:
    constraints: foobar
    exposedByDefault: true
    refreshSeconds: 42
    defaultRule: foobar
    clusters:
      - foobar
      - foobar
    autoDiscoverClusters: true
    region: foobar
    accessKeyID: foobar
    secretAccessKey: foobar
  consul:
    rootKey: foobar
    endpoints:
      - foobar
      - foobar
    username: foobar
    password: foobar
    token: foobar
    namespace: foobar
    tls:
      ca: foobar
      caOptional: true
      cert: foobar
      key: foobar
      insecureSkipVerify: true
  etcd:
    rootKey: foobar
    endpoints:
      - foobar
      - foobar
    username: foobar
    password: foobar
    token: foobar
    namespace: foobar
    tls:
      ca: foobar
      caOptional: true
      cert: foobar
      key: foobar
      insecureSkipVerify: true
  zooKeeper:
    rootKey: foobar
    endpoints:
      - foobar
      - foobar
    username: foobar
    password: foobar
    token: foobar
    namespace: foobar
    tls:
      ca: foobar
      caOptional: true
      cert: foobar
      key: foobar
      insecureSkipVerify: true
  redis:
    rootKey: foobar
    endpoints:
      - foobar
      - foobar
    username: foobar
    password: foobar
    token: foobar
    namespace: foobar
    tls:
      ca: foobar
      caOptional: true
      cert: foobar
      key: foobar
      insecureSkipVerify: true
  http:
    endpoint: foobar
    pollInterval: 42s
    pollTimeout: 42s
    tls:
      ca: foobar
      caOptional: true
      cert: foobar
      key: foobar
      insecureSkipVerify: true
  plugin:
    Descriptor0: {}
    Descriptor1: {}
api:
  insecure: true
  dashboard: true
  debug: true
metrics:
  prometheus:
    buckets:
      - 42
      - 42
    addEntryPointsLabels: true
    addRoutersLabels: true
    addServicesLabels: true
    entryPoint: foobar
    manualRouting: true
  datadog:
    address: foobar
    pushInterval: 42s
    addEntryPointsLabels: true
    addRoutersLabels: true
    addServicesLabels: true
    prefix: foobar
  statsD:
    address: foobar
    pushInterval: 42s
    addEntryPointsLabels: true
    addRoutersLabels: true
    addServicesLabels: true
    prefix: foobar
  influxDB:
    address: foobar
    protocol: foobar
    pushInterval: 42s
    database: foobar
    retentionPolicy: foobar
    username: foobar
    password: foobar
    addEntryPointsLabels: true
    addRoutersLabels: true
    addServicesLabels: true
    additionalLabels:
      foobar: foobar
  influxDB2:
    address: foobar
    token: foobar
    pushInterval: 42s
    org: foobar
    bucket: foobar
    addEntryPointsLabels: true
    addRoutersLabels: true
    addServicesLabels: true
    additionalLabels:
      foobar: foobar

ping:
  entryPoint: foobar
  manualRouting: true
  terminatingStatusCode: 42
log:
  level: foobar
  filePath: foobar
  format: foobar
accessLog:
  filePath: foobar
  format: foobar
  filters:
    statusCodes:
      - foobar
      - foobar
    retryAttempts: true
    minDuration: 42s
  fields:
    defaultMode: foobar
    names:
      name0: foobar
      name1: foobar
    headers:
      defaultMode: foobar
      names:
        name0: foobar
        name1: foobar
  bufferingSize: 42
tracing:
  serviceName: foobar
  spanNameLimit: 42
  jaeger:
    samplingServerURL: foobar
    samplingType: foobar
    samplingParam: 42
    localAgentHostPort: foobar
    gen128Bit: true
    propagation: foobar
    traceContextHeaderName: foobar
    disableAttemptReconnecting: true
    collector:
      endpoint: foobar
      user: foobar
      password: foobar
  zipkin:
    httpEndpoint: foobar
    sameSpan: true
    id128Bit: true
    sampleRate: 42
  datadog:
    localAgentHostPort: foobar
    globalTag: foobar
    debug: true
    prioritySampling: true
    traceIDHeaderName: foobar
    parentIDHeaderName: foobar
    samplingPriorityHeaderName: foobar
    bagagePrefixHeaderName: foobar
  instana:
    localAgentHost: foobar
    localAgentPort: 42
    logLevel: foobar
    enableAutoProfile: true
  haystack:
    localAgentHost: foobar
    localAgentPort: 42
    globalTag: foobar
    traceIDHeaderName: foobar
    parentIDHeaderName: foobar
    spanIDHeaderName: foobar
    baggagePrefixHeaderName: foobar
  elastic:
    serverURL: foobar
    secretToken: foobar
    serviceEnvironment: foobar
hostResolver:
  cnameFlattening: true
  resolvConfig: foobar
  resolvDepth: 42
certificatesResolvers:
  CertificateResolver0:
    acme:
      email: foobar
      caServer: foobar
      certificatesDuration: 42
      preferredChain: foobar
      storage: foobar
      keyType: foobar
      eab:
        kid: foobar
        hmacEncoded: foobar
      dnsChallenge:
        provider: foobar
        delayBeforeCheck: 42s
        resolvers:
          - foobar
          - foobar
        disablePropagationCheck: true
      httpChallenge:
        entryPoint: foobar
      tlsChallenge: {}
  CertificateResolver1:
    acme:
      email: foobar
      caServer: foobar
      certificatesDuration: 42
      preferredChain: foobar
      storage: foobar
      keyType: foobar
      eab:
        kid: foobar
        hmacEncoded: foobar
      dnsChallenge:
        provider: foobar
        delayBeforeCheck: 42s
        resolvers:
          - foobar
          - foobar
        disablePropagationCheck: true
      httpChallenge:
        entryPoint: foobar
      tlsChallenge: {}
pilot:
  token: foobar
  dashboard: true
hub:
  entrypoint: foobar
  tls:
    insecure: true
    ca: foobar
    cert: foobar
    key: foobar
experimental:
  kubernetesGateway: true
  http3: true
  hub: true
  plugins:
    Descriptor0:
      moduleName: foobar
      version: foobar
    Descriptor1:
      moduleName: foobar
      version: foobar
  localPlugins:
    Descriptor0:
      moduleName: foobar
    Descriptor1:
      moduleName: foobar<|MERGE_RESOLUTION|>--- conflicted
+++ resolved
@@ -30,7 +30,6 @@
     forwardedHeaders:
       insecure: true
       trustedIPs:
-<<<<<<< HEAD
       - foobar
       - foobar
     http2:
@@ -39,10 +38,6 @@
       advertisedPort: 42
     udp:
       timeout: 42
-=======
-        - foobar
-        - foobar
->>>>>>> 73ba7ed2
     http:
       redirections:
         entryPoint:
