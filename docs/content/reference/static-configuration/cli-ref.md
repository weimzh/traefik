<!--
CODE GENERATED AUTOMATICALLY
THIS FILE MUST NOT BE EDITED BY HAND
-->

`--accesslog`:  
Access log settings. (Default: ```false```)

`--accesslog.bufferingsize`:  
Number of access log lines to process in a buffered way. (Default: ```0```)

`--accesslog.fields.defaultmode`:  
Default mode for fields: keep | drop (Default: ```keep```)

`--accesslog.fields.headers.defaultmode`:  
Default mode for fields: keep | drop | redact (Default: ```drop```)

`--accesslog.fields.headers.names.<name>`:  
Override mode for headers

`--accesslog.fields.names.<name>`:  
Override mode for fields

`--accesslog.filepath`:  
Access log file path. Stdout is used when omitted or empty.

`--accesslog.filters.minduration`:  
Keep access logs when request took longer than the specified duration. (Default: ```0```)

`--accesslog.filters.retryattempts`:  
Keep access logs when at least one retry happened. (Default: ```false```)

`--accesslog.filters.statuscodes`:  
Keep access logs with status codes in the specified range.

`--accesslog.format`:  
Access log format: json | common (Default: ```common```)

`--api`:  
Enable api/dashboard. (Default: ```false```)

`--api.dashboard`:  
Activate dashboard. (Default: ```true```)

`--api.debug`:  
Enable additional endpoints for debugging and profiling. (Default: ```false```)

`--api.insecure`:  
Activate API directly on the entryPoint named traefik. (Default: ```false```)

`--certificatesresolvers.<name>`:  
Certificates resolvers configuration. (Default: ```false```)

`--certificatesresolvers.<name>.acme.caserver`:  
CA server to use. (Default: ```https://acme-v02.api.letsencrypt.org/directory```)

`--certificatesresolvers.<name>.acme.certificatesduration`:  
Certificates' duration in hours. (Default: ```2160```)

`--certificatesresolvers.<name>.acme.dnschallenge`:  
Activate DNS-01 Challenge. (Default: ```false```)

`--certificatesresolvers.<name>.acme.dnschallenge.delaybeforecheck`:  
Assume DNS propagates after a delay in seconds rather than finding and querying nameservers. (Default: ```0```)

`--certificatesresolvers.<name>.acme.dnschallenge.disablepropagationcheck`:  
Disable the DNS propagation checks before notifying ACME that the DNS challenge is ready. [not recommended] (Default: ```false```)

`--certificatesresolvers.<name>.acme.dnschallenge.provider`:  
Use a DNS-01 based challenge provider rather than HTTPS.

`--certificatesresolvers.<name>.acme.dnschallenge.resolvers`:  
Use following DNS servers to resolve the FQDN authority.

`--certificatesresolvers.<name>.acme.eab.hmacencoded`:  
Base64 encoded HMAC key from External CA.

`--certificatesresolvers.<name>.acme.eab.kid`:  
Key identifier from External CA.

`--certificatesresolvers.<name>.acme.email`:  
Email address used for registration.

`--certificatesresolvers.<name>.acme.httpchallenge`:  
Activate HTTP-01 Challenge. (Default: ```false```)

`--certificatesresolvers.<name>.acme.httpchallenge.entrypoint`:  
HTTP challenge EntryPoint

`--certificatesresolvers.<name>.acme.keytype`:  
KeyType used for generating certificate private key. Allow value 'EC256', 'EC384', 'RSA2048', 'RSA4096', 'RSA8192'. (Default: ```RSA4096```)

`--certificatesresolvers.<name>.acme.preferredchain`:  
Preferred chain to use.

`--certificatesresolvers.<name>.acme.storage`:  
Storage to use. (Default: ```acme.json```)

`--certificatesresolvers.<name>.acme.tlschallenge`:  
Activate TLS-ALPN-01 Challenge. (Default: ```true```)

`--certificatesresolvers.<name>.tailscale`:  
Enables Tailscale certificate resolution. (Default: ```true```)

`--entrypoints.<name>`:  
Entry points definition. (Default: ```false```)

`--entrypoints.<name>.address`:  
Entry point address.

`--entrypoints.<name>.asdefault`:  
Adds this EntryPoint to the list of default EntryPoints to be used on routers that don't have any Entrypoint defined. (Default: ```false```)

`--entrypoints.<name>.forwardedheaders.insecure`:  
Trust all forwarded headers. (Default: ```false```)

`--entrypoints.<name>.forwardedheaders.trustedips`:  
Trust only forwarded headers from selected IPs.

`--entrypoints.<name>.http`:  
HTTP configuration.

`--entrypoints.<name>.http.middlewares`:  
Default middlewares for the routers linked to the entry point.

`--entrypoints.<name>.http.redirections.entrypoint.permanent`:  
Applies a permanent redirection. (Default: ```true```)

`--entrypoints.<name>.http.redirections.entrypoint.priority`:  
Priority of the generated router. (Default: ```2147483646```)

`--entrypoints.<name>.http.redirections.entrypoint.scheme`:  
Scheme used for the redirection. (Default: ```https```)

`--entrypoints.<name>.http.redirections.entrypoint.to`:  
Targeted entry point of the redirection.

`--entrypoints.<name>.http.tls`:  
Default TLS configuration for the routers linked to the entry point. (Default: ```false```)

`--entrypoints.<name>.http.tls.certresolver`:  
Default certificate resolver for the routers linked to the entry point.

`--entrypoints.<name>.http.tls.domains`:  
Default TLS domains for the routers linked to the entry point.

`--entrypoints.<name>.http.tls.domains[n].main`:  
Default subject name.

`--entrypoints.<name>.http.tls.domains[n].sans`:  
Subject alternative names.

`--entrypoints.<name>.http.tls.options`:  
Default TLS options for the routers linked to the entry point.

`--entrypoints.<name>.http2.maxconcurrentstreams`:  
Specifies the number of concurrent streams per connection that each client is allowed to initiate. (Default: ```250```)

`--entrypoints.<name>.http3`:  
HTTP/3 configuration. (Default: ```false```)

`--entrypoints.<name>.http3.advertisedport`:  
UDP port to advertise, on which HTTP/3 is available. (Default: ```0```)

`--entrypoints.<name>.proxyprotocol`:  
Proxy-Protocol configuration. (Default: ```false```)

`--entrypoints.<name>.proxyprotocol.insecure`:  
Trust all. (Default: ```false```)

`--entrypoints.<name>.proxyprotocol.trustedips`:  
Trust only selected IPs.

`--entrypoints.<name>.transport.lifecycle.gracetimeout`:  
Duration to give active requests a chance to finish before Traefik stops. (Default: ```10```)

`--entrypoints.<name>.transport.lifecycle.requestacceptgracetimeout`:  
Duration to keep accepting requests before Traefik initiates the graceful shutdown procedure. (Default: ```0```)

`--entrypoints.<name>.transport.respondingtimeouts.idletimeout`:  
IdleTimeout is the maximum amount duration an idle (keep-alive) connection will remain idle before closing itself. If zero, no timeout is set. (Default: ```180```)

`--entrypoints.<name>.transport.respondingtimeouts.readtimeout`:  
ReadTimeout is the maximum duration for reading the entire request, including the body. If zero, no timeout is set. (Default: ```0```)

`--entrypoints.<name>.transport.respondingtimeouts.writetimeout`:  
WriteTimeout is the maximum duration before timing out writes of the response. If zero, no timeout is set. (Default: ```0```)

`--entrypoints.<name>.udp.timeout`:  
Timeout defines how long to wait on an idle session before releasing the related resources. (Default: ```3```)

<<<<<<< HEAD
=======
`--experimental.http3`:  
Enable HTTP3. (Default: ```false```)

>>>>>>> 021f37ff
`--experimental.kubernetesgateway`:  
Allow the Kubernetes gateway api provider usage. (Default: ```false```)

`--experimental.localplugins.<name>`:  
Local plugins configuration. (Default: ```false```)

`--experimental.localplugins.<name>.modulename`:  
plugin's module name.

`--experimental.plugins.<name>.modulename`:  
plugin's module name.

`--experimental.plugins.<name>.version`:  
plugin's version.

`--global.checknewversion`:  
Periodically check if a new version has been released. (Default: ```true```)

`--global.sendanonymoususage`:  
Periodically send anonymous usage statistics. If the option is not specified, it will be enabled by default. (Default: ```false```)

`--hostresolver`:  
Enable CNAME Flattening. (Default: ```false```)

`--hostresolver.cnameflattening`:  
A flag to enable/disable CNAME flattening (Default: ```false```)

`--hostresolver.resolvconfig`:  
resolv.conf used for DNS resolving (Default: ```/etc/resolv.conf```)

`--hostresolver.resolvdepth`:  
The maximal depth of DNS recursive resolving (Default: ```5```)

`--log`:  
Traefik log settings. (Default: ```false```)

`--log.compress`:  
Determines if the rotated log files should be compressed using gzip. (Default: ```false```)

`--log.filepath`:  
Traefik log file path. Stdout is used when omitted or empty.

`--log.format`:  
Traefik log format: json | common (Default: ```common```)

`--log.level`:  
Log level set to traefik logs. (Default: ```ERROR```)

`--log.maxage`:  
Maximum number of days to retain old log files based on the timestamp encoded in their filename. (Default: ```0```)

`--log.maxbackups`:  
Maximum number of old log files to retain. (Default: ```0```)

`--log.maxsize`:  
Maximum size in megabytes of the log file before it gets rotated. (Default: ```0```)

`--log.nocolor`:  
When using the 'common' format, disables the colorized output. (Default: ```false```)

`--metrics.datadog`:  
Datadog metrics exporter type. (Default: ```false```)

`--metrics.datadog.addentrypointslabels`:  
Enable metrics on entry points. (Default: ```true```)

`--metrics.datadog.address`:  
Datadog's address. (Default: ```localhost:8125```)

`--metrics.datadog.addrouterslabels`:  
Enable metrics on routers. (Default: ```false```)

`--metrics.datadog.addserviceslabels`:  
Enable metrics on services. (Default: ```true```)

`--metrics.datadog.prefix`:  
Prefix to use for metrics collection. (Default: ```traefik```)

`--metrics.datadog.pushinterval`:  
Datadog push interval. (Default: ```10```)

`--metrics.influxdb2`:  
InfluxDB v2 metrics exporter type. (Default: ```false```)

`--metrics.influxdb2.addentrypointslabels`:  
Enable metrics on entry points. (Default: ```true```)

`--metrics.influxdb2.additionallabels.<name>`:  
Additional labels (influxdb tags) on all metrics

`--metrics.influxdb2.address`:  
InfluxDB v2 address. (Default: ```http://localhost:8086```)

`--metrics.influxdb2.addrouterslabels`:  
Enable metrics on routers. (Default: ```false```)

`--metrics.influxdb2.addserviceslabels`:  
Enable metrics on services. (Default: ```true```)

`--metrics.influxdb2.bucket`:  
InfluxDB v2 bucket ID.

`--metrics.influxdb2.org`:  
InfluxDB v2 org ID.

`--metrics.influxdb2.pushinterval`:  
InfluxDB v2 push interval. (Default: ```10```)

`--metrics.influxdb2.token`:  
InfluxDB v2 access token.

`--metrics.opentelemetry`:  
OpenTelemetry metrics exporter type. (Default: ```false```)

`--metrics.opentelemetry.addentrypointslabels`:  
Enable metrics on entry points. (Default: ```true```)

`--metrics.opentelemetry.address`:  
Address (host:port) of the collector endpoint. (Default: ```localhost:4318```)

`--metrics.opentelemetry.addrouterslabels`:  
Enable metrics on routers. (Default: ```false```)

`--metrics.opentelemetry.addserviceslabels`:  
Enable metrics on services. (Default: ```true```)

`--metrics.opentelemetry.explicitboundaries`:  
Boundaries for latency metrics. (Default: ```0.005000, 0.010000, 0.025000, 0.050000, 0.100000, 0.250000, 0.500000, 1.000000, 2.500000, 5.000000, 10.000000```)

`--metrics.opentelemetry.grpc`:  
gRPC specific configuration for the OpenTelemetry collector. (Default: ```true```)

`--metrics.opentelemetry.headers.<name>`:  
Headers sent with payload.

`--metrics.opentelemetry.insecure`:  
Disables client transport security for the exporter. (Default: ```false```)

`--metrics.opentelemetry.path`:  
Set the URL path of the collector endpoint.

`--metrics.opentelemetry.pushinterval`:  
Period between calls to collect a checkpoint. (Default: ```10```)

`--metrics.opentelemetry.tls.ca`:  
TLS CA

`--metrics.opentelemetry.tls.cert`:  
TLS cert

`--metrics.opentelemetry.tls.insecureskipverify`:  
TLS insecure skip verify (Default: ```false```)

`--metrics.opentelemetry.tls.key`:  
TLS key

`--metrics.prometheus`:  
Prometheus metrics exporter type. (Default: ```false```)

`--metrics.prometheus.addentrypointslabels`:  
Enable metrics on entry points. (Default: ```true```)

`--metrics.prometheus.addrouterslabels`:  
Enable metrics on routers. (Default: ```false```)

`--metrics.prometheus.addserviceslabels`:  
Enable metrics on services. (Default: ```true```)

`--metrics.prometheus.buckets`:  
Buckets for latency metrics. (Default: ```0.100000, 0.300000, 1.200000, 5.000000```)

`--metrics.prometheus.entrypoint`:  
EntryPoint (Default: ```traefik```)

`--metrics.prometheus.headerlabels.<name>`:  
Defines the extra labels for the requests_total metrics, and for each of them, the request header containing the value for this label.

`--metrics.prometheus.manualrouting`:  
Manual routing (Default: ```false```)

`--metrics.statsd`:  
StatsD metrics exporter type. (Default: ```false```)

`--metrics.statsd.addentrypointslabels`:  
Enable metrics on entry points. (Default: ```true```)

`--metrics.statsd.address`:  
StatsD address. (Default: ```localhost:8125```)

`--metrics.statsd.addrouterslabels`:  
Enable metrics on routers. (Default: ```false```)

`--metrics.statsd.addserviceslabels`:  
Enable metrics on services. (Default: ```true```)

`--metrics.statsd.prefix`:  
Prefix to use for metrics collection. (Default: ```traefik```)

`--metrics.statsd.pushinterval`:  
StatsD push interval. (Default: ```10```)

`--ping`:  
Enable ping. (Default: ```false```)

`--ping.entrypoint`:  
EntryPoint (Default: ```traefik```)

`--ping.manualrouting`:  
Manual routing (Default: ```false```)

`--ping.terminatingstatuscode`:  
Terminating status code (Default: ```503```)

`--providers.consul`:  
Enable Consul backend with default settings. (Default: ```false```)

`--providers.consul.endpoints`:  
KV store endpoints. (Default: ```127.0.0.1:8500```)

`--providers.consul.namespaces`:  
Sets the namespaces used to discover the configuration (Consul Enterprise only).

`--providers.consul.rootkey`:  
Root key used for KV store. (Default: ```traefik```)

`--providers.consul.tls.ca`:  
TLS CA

`--providers.consul.tls.cert`:  
TLS cert

`--providers.consul.tls.insecureskipverify`:  
TLS insecure skip verify (Default: ```false```)

`--providers.consul.tls.key`:  
TLS key

`--providers.consul.token`:  
Per-request ACL token.

`--providers.consulcatalog`:  
Enable ConsulCatalog backend with default settings. (Default: ```false```)

`--providers.consulcatalog.cache`:  
Use local agent caching for catalog reads. (Default: ```false```)

`--providers.consulcatalog.connectaware`:  
Enable Consul Connect support. (Default: ```false```)

`--providers.consulcatalog.connectbydefault`:  
Consider every service as Connect capable by default. (Default: ```false```)

`--providers.consulcatalog.constraints`:  
Constraints is an expression that Traefik matches against the container's labels to determine whether to create any route for that container.

`--providers.consulcatalog.defaultrule`:  
Default rule. (Default: ```Host(`{{ normalize .Name }}`)```)

`--providers.consulcatalog.endpoint.address`:  
The address of the Consul server

`--providers.consulcatalog.endpoint.datacenter`:  
Data center to use. If not provided, the default agent data center is used

`--providers.consulcatalog.endpoint.endpointwaittime`:  
WaitTime limits how long a Watch will block. If not provided, the agent default values will be used (Default: ```0```)

`--providers.consulcatalog.endpoint.httpauth.password`:  
Basic Auth password

`--providers.consulcatalog.endpoint.httpauth.username`:  
Basic Auth username

`--providers.consulcatalog.endpoint.scheme`:  
The URI scheme for the Consul server

`--providers.consulcatalog.endpoint.tls.ca`:  
TLS CA

`--providers.consulcatalog.endpoint.tls.cert`:  
TLS cert

`--providers.consulcatalog.endpoint.tls.insecureskipverify`:  
TLS insecure skip verify (Default: ```false```)

`--providers.consulcatalog.endpoint.tls.key`:  
TLS key

`--providers.consulcatalog.endpoint.token`:  
Token is used to provide a per-request ACL token which overrides the agent's default token

`--providers.consulcatalog.exposedbydefault`:  
Expose containers by default. (Default: ```true```)

`--providers.consulcatalog.namespaces`:  
Sets the namespaces used to discover services (Consul Enterprise only).

`--providers.consulcatalog.prefix`:  
Prefix for consul service tags. (Default: ```traefik```)

`--providers.consulcatalog.refreshinterval`:  
Interval for check Consul API. (Default: ```15```)

`--providers.consulcatalog.requireconsistent`:  
Forces the read to be fully consistent. (Default: ```false```)

`--providers.consulcatalog.servicename`:  
Name of the Traefik service in Consul Catalog (needs to be registered via the orchestrator or manually). (Default: ```traefik```)

`--providers.consulcatalog.stale`:  
Use stale consistency for catalog reads. (Default: ```false```)

`--providers.consulcatalog.watch`:  
Watch Consul API events. (Default: ```false```)

`--providers.docker`:  
Enable Docker backend with default settings. (Default: ```false```)

`--providers.docker.allowemptyservices`:  
Disregards the Docker containers health checks with respect to the creation or removal of the corresponding services. (Default: ```false```)

`--providers.docker.constraints`:  
Constraints is an expression that Traefik matches against the container's labels to determine whether to create any route for that container.

`--providers.docker.defaultrule`:  
Default rule. (Default: ```Host(`{{ normalize .Name }}`)```)

`--providers.docker.endpoint`:  
Docker server endpoint. Can be a TCP or a Unix socket endpoint. (Default: ```unix:///var/run/docker.sock```)

`--providers.docker.exposedbydefault`:  
Expose containers by default. (Default: ```true```)

`--providers.docker.httpclienttimeout`:  
Client timeout for HTTP connections. (Default: ```0```)

`--providers.docker.network`:  
Default Docker network used.

`--providers.docker.tls.ca`:  
TLS CA

`--providers.docker.tls.cert`:  
TLS cert

`--providers.docker.tls.insecureskipverify`:  
TLS insecure skip verify (Default: ```false```)

`--providers.docker.tls.key`:  
TLS key

`--providers.docker.usebindportip`:  
Use the ip address from the bound port, rather than from the inner network. (Default: ```false```)

`--providers.docker.watch`:  
Watch Docker events. (Default: ```true```)

`--providers.ecs`:  
Enable AWS ECS backend with default settings. (Default: ```false```)

`--providers.ecs.accesskeyid`:  
AWS credentials access key ID to use for making requests.

`--providers.ecs.autodiscoverclusters`:  
Auto discover cluster. (Default: ```false```)

`--providers.ecs.clusters`:  
ECS Cluster names. (Default: ```default```)

`--providers.ecs.constraints`:  
Constraints is an expression that Traefik matches against the container's labels to determine whether to create any route for that container.

`--providers.ecs.defaultrule`:  
Default rule. (Default: ```Host(`{{ normalize .Name }}`)```)

`--providers.ecs.ecsanywhere`:  
Enable ECS Anywhere support. (Default: ```false```)

`--providers.ecs.exposedbydefault`:  
Expose services by default. (Default: ```true```)

`--providers.ecs.healthytasksonly`:  
Determines whether to discover only healthy tasks. (Default: ```false```)

`--providers.ecs.refreshseconds`:  
Polling interval (in seconds). (Default: ```15```)

`--providers.ecs.region`:  
AWS region to use for requests.

`--providers.ecs.secretaccesskey`:  
AWS credentials access key to use for making requests.

`--providers.etcd`:  
Enable Etcd backend with default settings. (Default: ```false```)

`--providers.etcd.endpoints`:  
KV store endpoints. (Default: ```127.0.0.1:2379```)

`--providers.etcd.password`:  
Password for authentication.

`--providers.etcd.rootkey`:  
Root key used for KV store. (Default: ```traefik```)

`--providers.etcd.tls.ca`:  
TLS CA

`--providers.etcd.tls.cert`:  
TLS cert

`--providers.etcd.tls.insecureskipverify`:  
TLS insecure skip verify (Default: ```false```)

`--providers.etcd.tls.key`:  
TLS key

`--providers.etcd.username`:  
Username for authentication.

`--providers.file.debugloggeneratedtemplate`:  
Enable debug logging of generated configuration template. (Default: ```false```)

`--providers.file.directory`:  
Load dynamic configuration from one or more .yml or .toml files in a directory.

`--providers.file.filename`:  
Load dynamic configuration from a file.

`--providers.file.watch`:  
Watch provider. (Default: ```true```)

`--providers.http`:  
Enable HTTP backend with default settings. (Default: ```false```)

`--providers.http.endpoint`:  
Load configuration from this endpoint.

`--providers.http.headers.<name>`:  
Define custom headers to be sent to the endpoint.

`--providers.http.pollinterval`:  
Polling interval for endpoint. (Default: ```5```)

`--providers.http.polltimeout`:  
Polling timeout for endpoint. (Default: ```5```)

`--providers.http.tls.ca`:  
TLS CA

`--providers.http.tls.cert`:  
TLS cert

`--providers.http.tls.insecureskipverify`:  
TLS insecure skip verify (Default: ```false```)

`--providers.http.tls.key`:  
TLS key

`--providers.kubernetescrd`:  
Enable Kubernetes backend with default settings. (Default: ```false```)

`--providers.kubernetescrd.allowcrossnamespace`:  
Allow cross namespace resource reference. (Default: ```false```)

`--providers.kubernetescrd.allowemptyservices`:  
Allow the creation of services without endpoints. (Default: ```false```)

`--providers.kubernetescrd.allowexternalnameservices`:  
Allow ExternalName services. (Default: ```false```)

`--providers.kubernetescrd.certauthfilepath`:  
Kubernetes certificate authority file path (not needed for in-cluster client).

`--providers.kubernetescrd.endpoint`:  
Kubernetes server endpoint (required for external cluster client).

`--providers.kubernetescrd.ingressclass`:  
Value of kubernetes.io/ingress.class annotation to watch for.

`--providers.kubernetescrd.labelselector`:  
Kubernetes label selector to use.

`--providers.kubernetescrd.namespaces`:  
Kubernetes namespaces.

`--providers.kubernetescrd.throttleduration`:  
Ingress refresh throttle duration (Default: ```0```)

`--providers.kubernetescrd.token`:  
Kubernetes bearer token (not needed for in-cluster client).

`--providers.kubernetesgateway`:  
Enable Kubernetes gateway api provider with default settings. (Default: ```false```)

`--providers.kubernetesgateway.certauthfilepath`:  
Kubernetes certificate authority file path (not needed for in-cluster client).

`--providers.kubernetesgateway.endpoint`:  
Kubernetes server endpoint (required for external cluster client).

`--providers.kubernetesgateway.labelselector`:  
Kubernetes label selector to select specific GatewayClasses.

`--providers.kubernetesgateway.namespaces`:  
Kubernetes namespaces.

`--providers.kubernetesgateway.throttleduration`:  
Kubernetes refresh throttle duration (Default: ```0```)

`--providers.kubernetesgateway.token`:  
Kubernetes bearer token (not needed for in-cluster client).

`--providers.kubernetesingress`:  
Enable Kubernetes backend with default settings. (Default: ```false```)

`--providers.kubernetesingress.allowemptyservices`:  
Allow creation of services without endpoints. (Default: ```false```)

`--providers.kubernetesingress.allowexternalnameservices`:  
Allow ExternalName services. (Default: ```false```)

`--providers.kubernetesingress.certauthfilepath`:  
Kubernetes certificate authority file path (not needed for in-cluster client).

`--providers.kubernetesingress.disableingressclasslookup`:  
Disables the lookup of IngressClasses. (Default: ```false```)

`--providers.kubernetesingress.endpoint`:  
Kubernetes server endpoint (required for external cluster client).

`--providers.kubernetesingress.ingressclass`:  
Value of kubernetes.io/ingress.class annotation or IngressClass name to watch for.

`--providers.kubernetesingress.ingressendpoint.hostname`:  
Hostname used for Kubernetes Ingress endpoints.

`--providers.kubernetesingress.ingressendpoint.ip`:  
IP used for Kubernetes Ingress endpoints.

`--providers.kubernetesingress.ingressendpoint.publishedservice`:  
Published Kubernetes Service to copy status from.

`--providers.kubernetesingress.labelselector`:  
Kubernetes Ingress label selector to use.

`--providers.kubernetesingress.namespaces`:  
Kubernetes namespaces.

`--providers.kubernetesingress.throttleduration`:  
Ingress refresh throttle duration (Default: ```0```)

`--providers.kubernetesingress.token`:  
Kubernetes bearer token (not needed for in-cluster client).

`--providers.nomad`:  
Enable Nomad backend with default settings. (Default: ```false```)

`--providers.nomad.constraints`:  
Constraints is an expression that Traefik matches against the Nomad service's tags to determine whether to create route(s) for that service.

`--providers.nomad.defaultrule`:  
Default rule. (Default: ```Host(`{{ normalize .Name }}`)```)

`--providers.nomad.endpoint.address`:  
The address of the Nomad server, including scheme and port. (Default: ```http://127.0.0.1:4646```)

`--providers.nomad.endpoint.endpointwaittime`:  
WaitTime limits how long a Watch will block. If not provided, the agent default values will be used (Default: ```0```)

`--providers.nomad.endpoint.region`:  
Nomad region to use. If not provided, the local agent region is used.

`--providers.nomad.endpoint.tls.ca`:  
TLS CA

`--providers.nomad.endpoint.tls.cert`:  
TLS cert

`--providers.nomad.endpoint.tls.insecureskipverify`:  
TLS insecure skip verify (Default: ```false```)

`--providers.nomad.endpoint.tls.key`:  
TLS key

`--providers.nomad.endpoint.token`:  
Token is used to provide a per-request ACL token.

`--providers.nomad.exposedbydefault`:  
Expose Nomad services by default. (Default: ```true```)

`--providers.nomad.namespaces`:  
Sets the Nomad namespaces used to discover services.

`--providers.nomad.prefix`:  
Prefix for nomad service tags. (Default: ```traefik```)

`--providers.nomad.refreshinterval`:  
Interval for polling Nomad API. (Default: ```15```)

`--providers.nomad.stale`:  
Use stale consistency for catalog reads. (Default: ```false```)

`--providers.plugin.<name>`:  
Plugins configuration.

`--providers.providersthrottleduration`:  
Backends throttle duration: minimum duration between 2 events from providers before applying a new configuration. It avoids unnecessary reloads if multiples events are sent in a short amount of time. (Default: ```2```)

`--providers.redis`:  
Enable Redis backend with default settings. (Default: ```false```)

`--providers.redis.db`:  
Database to be selected after connecting to the server. (Default: ```0```)

`--providers.redis.endpoints`:  
KV store endpoints. (Default: ```127.0.0.1:6379```)

`--providers.redis.password`:  
Password for authentication.

`--providers.redis.rootkey`:  
Root key used for KV store. (Default: ```traefik```)

`--providers.redis.tls.ca`:  
TLS CA

`--providers.redis.tls.cert`:  
TLS cert

`--providers.redis.tls.insecureskipverify`:  
TLS insecure skip verify (Default: ```false```)

`--providers.redis.tls.key`:  
TLS key

`--providers.redis.username`:  
Username for authentication.

`--providers.rest`:  
Enable Rest backend with default settings. (Default: ```false```)

`--providers.rest.insecure`:  
Activate REST Provider directly on the entryPoint named traefik. (Default: ```false```)

`--providers.swarm`:  
Enable Docker Swarm backend with default settings. (Default: ```false```)

`--providers.swarm.allowemptyservices`:  
Disregards the Docker containers health checks with respect to the creation or removal of the corresponding services. (Default: ```false```)

`--providers.swarm.constraints`:  
Constraints is an expression that Traefik matches against the container's labels to determine whether to create any route for that container.

`--providers.swarm.defaultrule`:  
Default rule. (Default: ```Host(`{{ normalize .Name }}`)```)

`--providers.swarm.endpoint`:  
Docker server endpoint. Can be a TCP or a Unix socket endpoint. (Default: ```unix:///var/run/docker.sock```)

`--providers.swarm.exposedbydefault`:  
Expose containers by default. (Default: ```true```)

`--providers.swarm.httpclienttimeout`:  
Client timeout for HTTP connections. (Default: ```0```)

`--providers.swarm.network`:  
Default Docker network used.

`--providers.swarm.refreshseconds`:  
Polling interval for swarm mode. (Default: ```15```)

`--providers.swarm.tls.ca`:  
TLS CA

`--providers.swarm.tls.cert`:  
TLS cert

`--providers.swarm.tls.insecureskipverify`:  
TLS insecure skip verify (Default: ```false```)

`--providers.swarm.tls.key`:  
TLS key

`--providers.swarm.usebindportip`:  
Use the ip address from the bound port, rather than from the inner network. (Default: ```false```)

`--providers.swarm.watch`:  
Watch Docker events. (Default: ```true```)

`--providers.zookeeper`:  
Enable ZooKeeper backend with default settings. (Default: ```false```)

`--providers.zookeeper.endpoints`:  
KV store endpoints. (Default: ```127.0.0.1:2181```)

`--providers.zookeeper.password`:  
Password for authentication.

`--providers.zookeeper.rootkey`:  
Root key used for KV store. (Default: ```traefik```)

`--providers.zookeeper.username`:  
Username for authentication.

`--serverstransport.forwardingtimeouts.dialtimeout`:  
The amount of time to wait until a connection to a backend server can be established. If zero, no timeout exists. (Default: ```30```)

`--serverstransport.forwardingtimeouts.idleconntimeout`:  
The maximum period for which an idle HTTP keep-alive connection will remain open before closing itself (Default: ```90```)

`--serverstransport.forwardingtimeouts.responseheadertimeout`:  
The amount of time to wait for a server's response headers after fully writing the request (including its body, if any). If zero, no timeout exists. (Default: ```0```)

`--serverstransport.insecureskipverify`:  
Disable SSL certificate verification. (Default: ```false```)

`--serverstransport.maxidleconnsperhost`:  
If non-zero, controls the maximum idle (keep-alive) to keep per-host. If zero, DefaultMaxIdleConnsPerHost is used (Default: ```200```)

`--serverstransport.rootcas`:  
Add cert file for self-signed certificate.

`--serverstransport.spiffe`:  
Defines the SPIFFE configuration. (Default: ```false```)

`--serverstransport.spiffe.ids`:  
Defines the allowed SPIFFE IDs (takes precedence over the SPIFFE TrustDomain).

`--serverstransport.spiffe.trustdomain`:  
Defines the allowed SPIFFE trust domain.

`--spiffe.workloadapiaddr`:  
Defines the workload API address.

`--tcpserverstransport.dialkeepalive`:  
Defines the interval between keep-alive probes for an active network connection. If zero, keep-alive probes are sent with a default value (currently 15 seconds), if supported by the protocol and operating system. Network protocols or operating systems that do not support keep-alives ignore this field. If negative, keep-alive probes are disabled (Default: ```15```)

`--tcpserverstransport.dialtimeout`:  
Defines the amount of time to wait until a connection to a backend server can be established. If zero, no timeout exists. (Default: ```30```)

`--tcpserverstransport.terminationdelay`:  
Defines the delay to wait before fully terminating the connection, after one connected peer has closed its writing capability. (Default: ```0```)

`--tcpserverstransport.tls`:  
Defines the TLS configuration. (Default: ```false```)

`--tcpserverstransport.tls.insecureskipverify`:  
Disables SSL certificate verification. (Default: ```false```)

`--tcpserverstransport.tls.rootcas`:  
Defines a list of CA secret used to validate self-signed certificate

`--tcpserverstransport.tls.spiffe`:  
Defines the SPIFFE TLS configuration. (Default: ```false```)

`--tcpserverstransport.tls.spiffe.ids`:  
Defines the allowed SPIFFE IDs (takes precedence over the SPIFFE TrustDomain).

`--tcpserverstransport.tls.spiffe.trustdomain`:  
Defines the allowed SPIFFE trust domain.

`--tracing`:  
OpenTracing configuration. (Default: ```false```)

`--tracing.datadog`:  
Settings for Datadog. (Default: ```false```)

`--tracing.datadog.bagageprefixheadername`:  
Sets the header name prefix used to store baggage items in a map.

`--tracing.datadog.debug`:  
Enables Datadog debug. (Default: ```false```)

`--tracing.datadog.globaltags.<name>`:  
Sets a list of key:value tags on all spans.

`--tracing.datadog.localagenthostport`:  
Sets the Datadog Agent host:port. (Default: ```localhost:8126```)

`--tracing.datadog.localagentsocket`:  
Sets the socket for the Datadog Agent.

`--tracing.datadog.parentidheadername`:  
Sets the header name used to store the parent ID.

`--tracing.datadog.prioritysampling`:  
Enables priority sampling. When using distributed tracing, this option must be enabled in order to get all the parts of a distributed trace sampled. (Default: ```false```)

`--tracing.datadog.samplingpriorityheadername`:  
Sets the header name used to store the sampling priority.

`--tracing.datadog.traceidheadername`:  
Sets the header name used to store the trace ID.

`--tracing.elastic`:  
Settings for Elastic. (Default: ```false```)

`--tracing.elastic.secrettoken`:  
Sets the token used to connect to Elastic APM Server.

`--tracing.elastic.serverurl`:  
Sets the URL of the Elastic APM server.

`--tracing.elastic.serviceenvironment`:  
Sets the name of the environment Traefik is deployed in, e.g. 'production' or 'staging'.

`--tracing.haystack`:  
Settings for Haystack. (Default: ```false```)

`--tracing.haystack.baggageprefixheadername`:  
Sets the header name prefix used to store baggage items in a map.

`--tracing.haystack.globaltag`:  
Sets a key:value tag on all spans.

`--tracing.haystack.localagenthost`:  
Sets the Haystack Agent host. (Default: ```127.0.0.1```)

`--tracing.haystack.localagentport`:  
Sets the Haystack Agent port. (Default: ```35000```)

`--tracing.haystack.parentidheadername`:  
Sets the header name used to store the parent ID.

`--tracing.haystack.spanidheadername`:  
Sets the header name used to store the span ID.

`--tracing.haystack.traceidheadername`:  
Sets the header name used to store the trace ID.

`--tracing.instana`:  
Settings for Instana. (Default: ```false```)

`--tracing.instana.enableautoprofile`:  
Enables automatic profiling for the Traefik process. (Default: ```false```)

`--tracing.instana.localagenthost`:  
Sets the Instana Agent host.

`--tracing.instana.localagentport`:  
Sets the Instana Agent port. (Default: ```42699```)

`--tracing.instana.loglevel`:  
Sets the log level for the Instana tracer. ('error','warn','info','debug') (Default: ```info```)

`--tracing.jaeger`:  
Settings for Jaeger. (Default: ```false```)

`--tracing.jaeger.collector.endpoint`:  
Instructs reporter to send spans to jaeger-collector at this URL.

`--tracing.jaeger.collector.password`:  
Password for basic http authentication when sending spans to jaeger-collector.

`--tracing.jaeger.collector.user`:  
User for basic http authentication when sending spans to jaeger-collector.

`--tracing.jaeger.disableattemptreconnecting`:  
Disables the periodic re-resolution of the agent's hostname and reconnection if there was a change. (Default: ```true```)

`--tracing.jaeger.gen128bit`:  
Generates 128 bits span IDs. (Default: ```false```)

`--tracing.jaeger.localagenthostport`:  
Sets the Jaeger Agent host:port. (Default: ```127.0.0.1:6831```)

`--tracing.jaeger.propagation`:  
Sets the propagation format (jaeger/b3). (Default: ```jaeger```)

`--tracing.jaeger.samplingparam`:  
Sets the sampling parameter. (Default: ```1.000000```)

`--tracing.jaeger.samplingserverurl`:  
Sets the sampling server URL. (Default: ```http://localhost:5778/sampling```)

`--tracing.jaeger.samplingtype`:  
Sets the sampling type. (Default: ```const```)

`--tracing.jaeger.tracecontextheadername`:  
Sets the header name used to store the trace ID. (Default: ```uber-trace-id```)

`--tracing.opentelemetry`:  
Settings for OpenTelemetry. (Default: ```false```)

`--tracing.opentelemetry.address`:  
Sets the address (host:port) of the collector endpoint. (Default: ```localhost:4318```)

`--tracing.opentelemetry.grpc`:  
gRPC specific configuration for the OpenTelemetry collector. (Default: ```true```)

`--tracing.opentelemetry.headers.<name>`:  
Defines additional headers to be sent with the payloads.

`--tracing.opentelemetry.insecure`:  
Disables client transport security for the exporter. (Default: ```false```)

`--tracing.opentelemetry.path`:  
Sets the URL path of the collector endpoint.

`--tracing.opentelemetry.tls.ca`:  
TLS CA

`--tracing.opentelemetry.tls.cert`:  
TLS cert

`--tracing.opentelemetry.tls.insecureskipverify`:  
TLS insecure skip verify (Default: ```false```)

`--tracing.opentelemetry.tls.key`:  
TLS key

`--tracing.servicename`:  
Set the name for this service. (Default: ```traefik```)

`--tracing.spannamelimit`:  
Set the maximum character limit for Span names (default 0 = no limit). (Default: ```0```)

`--tracing.zipkin`:  
Settings for Zipkin. (Default: ```false```)

`--tracing.zipkin.httpendpoint`:  
Sets the HTTP Endpoint to report traces to. (Default: ```http://localhost:9411/api/v2/spans```)

`--tracing.zipkin.id128bit`:  
Uses 128 bits root span IDs. (Default: ```true```)

`--tracing.zipkin.samespan`:  
Uses SameSpan RPC style traces. (Default: ```false```)

`--tracing.zipkin.samplerate`:  
Sets the rate between 0.0 and 1.0 of requests to trace. (Default: ```1.000000```)<|MERGE_RESOLUTION|>--- conflicted
+++ resolved
@@ -189,12 +189,9 @@
 `--entrypoints.<name>.udp.timeout`:  
 Timeout defines how long to wait on an idle session before releasing the related resources. (Default: ```3```)
 
-<<<<<<< HEAD
-=======
 `--experimental.http3`:  
 Enable HTTP3. (Default: ```false```)
 
->>>>>>> 021f37ff
 `--experimental.kubernetesgateway`:  
 Allow the Kubernetes gateway api provider usage. (Default: ```false```)
 
