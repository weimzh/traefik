# Traefik & Kubernetes

The Kubernetes Ingress Controller.
{: .subtitle }

The Traefik Kubernetes Ingress provider is a Kubernetes Ingress controller; that is to say,
it manages access to cluster services by supporting the [Ingress](https://kubernetes.io/docs/concepts/services-networking/ingress/) specification.

## Requirements

Traefik supports `1.14+` Kubernetes clusters.

## Routing Configuration

See the dedicated section in [routing](../routing/providers/kubernetes-ingress.md).

## Enabling and Using the Provider

You can enable the provider in the static configuration:

```yaml tab="File (YAML)"
providers:
  kubernetesIngress: {}
```

```toml tab="File (TOML)"
[providers.kubernetesIngress]
```

```bash tab="CLI"
--providers.kubernetesingress=true
```

The provider then watches for incoming ingresses events, such as the example below,
and derives the corresponding dynamic configuration from it,
which in turn creates the resulting routers, services, handlers, etc.

```yaml tab="Ingress"
kind: Ingress
apiVersion: networking.k8s.io/v1beta1
metadata:
  name: "foo"
  namespace: production

spec:
  rules:
    - host: example.net
      http:
        paths:
          - path: /bar
            backend:
              serviceName: service1
              servicePort: 80
          - path: /foo
            backend:
              serviceName: service1
              servicePort: 80
```

```yaml tab="Ingress Kubernetes v1.19+"
kind: Ingress
apiVersion: networking.k8s.io/v1
metadata:
  name: "foo"
  namespace: production

spec:
  rules:
    - host: example.net
      http:
        paths:
          - path: /bar
            backend:
              service:
                name:  service1
                port:
                  number: 80
          - path: /foo
            backend:
              service:
                name:  service1
                port:
                  number: 80
```

## LetsEncrypt Support with the Ingress Provider

By design, Traefik is a stateless application,
meaning that it only derives its configuration from the environment it runs in,
without additional configuration.
For this reason, users can run multiple instances of Traefik at the same time to achieve HA,
as is a common pattern in the kubernetes ecosystem.

When using a single instance of Traefik Proxy with Let's Encrypt, you should encounter no issues.
However, this could be a single point of failure.
Unfortunately, it is not possible to run multiple instances of Traefik 2.0 with Let's Encrypt enabled,
because there is no way to ensure that the correct instance of Traefik receives the challenge request, and subsequent responses.
Previous versions of Traefik used a [KV store](https://doc.traefik.io/traefik/v1.7/configuration/acme/#storage) to attempt to achieve this,
but due to sub-optimal performance that feature was dropped in 2.0.

If you need Let's Encrypt with high availability in a Kubernetes environment,
we recommend using [Traefik Enterprise](https://traefik.io/traefik-enterprise/) which includes distributed Let's Encrypt as a supported feature.

If you want to keep using Traefik Proxy,
LetsEncrypt HA can be achieved by using a Certificate Controller such as [Cert-Manager](https://docs.cert-manager.io/en/latest/index.html).
When using Cert-Manager to manage certificates,
it creates secrets in your namespaces that can be referenced as TLS secrets in your [ingress objects](https://kubernetes.io/docs/concepts/services-networking/ingress/#tls).

## Provider Configuration

### `endpoint`

_Optional, Default=""_

The Kubernetes server endpoint URL.

When deployed into Kubernetes, Traefik reads the environment variables `KUBERNETES_SERVICE_HOST` and `KUBERNETES_SERVICE_PORT` or `KUBECONFIG` to construct the endpoint.

The access token is looked up in `/var/run/secrets/kubernetes.io/serviceaccount/token` and the SSL CA certificate in `/var/run/secrets/kubernetes.io/serviceaccount/ca.crt`.
Both are mounted automatically when deployed inside Kubernetes.

The endpoint may be specified to override the environment variable values inside a cluster.

When the environment variables are not found, Traefik tries to connect to the Kubernetes API server with an external-cluster client.
In this case, the endpoint is required.
Specifically, it may be set to the URL used by `kubectl proxy` to connect to a Kubernetes cluster using the granted authentication and authorization of the associated kubeconfig.

```yaml tab="File (YAML)"
providers:
  kubernetesIngress:
    endpoint: "http://localhost:8080"
    # ...
```

```toml tab="File (TOML)"
[providers.kubernetesIngress]
  endpoint = "http://localhost:8080"
  # ...
```

```bash tab="CLI"
--providers.kubernetesingress.endpoint=http://localhost:8080
```

### `token`

_Optional, Default=""_

Bearer token used for the Kubernetes client configuration.

```yaml tab="File (YAML)"
providers:
  kubernetesIngress:
    token: "mytoken"
    # ...
```

```toml tab="File (TOML)"
[providers.kubernetesIngress]
  token = "mytoken"
  # ...
```

```bash tab="CLI"
--providers.kubernetesingress.token=mytoken
```

### `certAuthFilePath`

_Optional, Default=""_

Path to the certificate authority file.
Used for the Kubernetes client configuration.

```yaml tab="File (YAML)"
providers:
  kubernetesIngress:
    certAuthFilePath: "/my/ca.crt"
    # ...
```

```toml tab="File (TOML)"
[providers.kubernetesIngress]
  certAuthFilePath = "/my/ca.crt"
  # ...
```

```bash tab="CLI"
--providers.kubernetesingress.certauthfilepath=/my/ca.crt
```

### `namespaces`

_Optional, Default: []_

Array of namespaces to watch.
If left empty, watches all namespaces if the value of `namespaces`.

```yaml tab="File (YAML)"
providers:
  kubernetesIngress:
    namespaces:
      - "default"
      - "production"
    # ...
```

```toml tab="File (TOML)"
[providers.kubernetesIngress]
  namespaces = ["default", "production"]
  # ...
```

```bash tab="CLI"
--providers.kubernetesingress.namespaces=default,production
```

### `labelSelector`

_Optional, Default: ""_

A label selector can be defined to filter on specific Ingress objects only.
If left empty, Traefik processes all Ingress objects in the configured namespaces.

See [label-selectors](https://kubernetes.io/docs/concepts/overview/working-with-objects/labels/#label-selectors) for details.

```yaml tab="File (YAML)"
providers:
  kubernetesIngress:
    labelselector: "app=traefik"
    # ...
```

```toml tab="File (TOML)"
[providers.kubernetesIngress]
  labelSelector = "app=traefik"
  # ...
```

```bash tab="CLI"
--providers.kubernetesingress.labelselector="app=traefik"
```

### `ingressClass`

_Optional, Default: ""_

Value of `kubernetes.io/ingress.class` annotation that identifies Ingress objects to be processed.

If the parameter is set, only Ingresses containing an annotation with the same value are processed.
Otherwise, Ingresses missing the annotation, having an empty value, or the value `traefik` are processed.

??? info "Kubernetes 1.18+"

    If the Kubernetes cluster version is 1.18+,
    the new `IngressClass` resource can be leveraged to identify Ingress objects that should be processed.
    In that case, Traefik will look for an `IngressClass` in the cluster with the controller value equal to *traefik.io/ingress-controller*.

    In addition to the controller value matching mechanism, the property `ingressClass` (if set) will be used to select IngressClasses by applying a strict matching on their name.

    Please see [this article](https://kubernetes.io/blog/2020/04/02/improvements-to-the-ingress-api-in-kubernetes-1.18/) for more information or the example below.

    ```yaml tab="IngressClass"
    apiVersion: networking.k8s.io/v1beta1
    kind: IngressClass
    metadata:
      name: traefik-lb
    spec:
      controller: traefik.io/ingress-controller
    ```

    ```yaml tab="Ingress"
    apiVersion: "networking.k8s.io/v1beta1"
    kind: "Ingress"
    metadata:
      name: "example-ingress"
    spec:
      ingressClassName: "traefik-lb"
      rules:
      - host: "*.example.com"
        http:
          paths:
          - path: "/example"
            backend:
              serviceName: "example-service"
              servicePort: 80
    ```

<<<<<<< HEAD
??? info "Kubernetes 1.19+"

    If the Kubernetes cluster version is 1.19+,
    prefer using the `networking.k8s.io/v1` [apiVersion](https://v1-19.docs.kubernetes.io/docs/setup/release/notes/#api-change) of `Ingress` and `IngressClass`.

    ```yaml tab="IngressClass"
    apiVersion: networking.k8s.io/v1
    kind: IngressClass
    metadata:
      name: traefik-lb
    spec:
      controller: traefik.io/ingress-controller
    ```

    ```yaml tab="Ingress"
    apiVersion: "networking.k8s.io/v1"
    kind: "Ingress"
    metadata:
      name: "example-ingress"
    spec:
      ingressClassName: "traefik-lb"
      rules:
      - host: "*.example.com"
        http:
          paths:
          - path: "/example"
            backend:
              service:
                name: "example-service"
                port:
                    number: 80
    ```

```toml tab="File (TOML)"
[providers.kubernetesIngress]
  ingressClass = "traefik-internal"
  # ...
```

=======
>>>>>>> 5dab09c4
```yaml tab="File (YAML)"
providers:
  kubernetesIngress:
    ingressClass: "traefik-internal"
    # ...
```

```toml tab="File (TOML)"
[providers.kubernetesIngress]
  ingressClass = "traefik-internal"
  # ...
```

```bash tab="CLI"
--providers.kubernetesingress.ingressclass=traefik-internal
```

### `ingressEndpoint`

#### `hostname`

_Optional, Default: ""_

Hostname used for Kubernetes Ingress endpoints.

```yaml tab="File (YAML)"
providers:
  kubernetesIngress:
    ingressEndpoint:
      hostname: "example.net"
    # ...
```

```toml tab="File (TOML)"
[providers.kubernetesIngress.ingressEndpoint]
  hostname = "example.net"
  # ...
```

```bash tab="CLI"
--providers.kubernetesingress.ingressendpoint.hostname=example.net
```

#### `ip`

_Optional, Default: ""_

IP used for Kubernetes Ingress endpoints.

```yaml tab="File (YAML)"
providers:
  kubernetesIngress:
    ingressEndpoint:
      ip: "1.2.3.4"
    # ...
```

```toml tab="File (TOML)"
[providers.kubernetesIngress.ingressEndpoint]
  ip = "1.2.3.4"
  # ...
```

```bash tab="CLI"
--providers.kubernetesingress.ingressendpoint.ip=1.2.3.4
```

#### `publishedService`

_Optional, Default: ""_

Published Kubernetes Service to copy status from.
Format: `namespace/servicename`.

```yaml tab="File (YAML)"
providers:
  kubernetesIngress:
    ingressEndpoint:
      publishedService: "namespace/foo-service"
    # ...
```

```toml tab="File (TOML)"
[providers.kubernetesIngress.ingressEndpoint]
  publishedService = "namespace/foo-service"
  # ...
```

```bash tab="CLI"
--providers.kubernetesingress.ingressendpoint.publishedservice=namespace/foo-service
```

### `throttleDuration`

_Optional, Default: 0_

The `throttleDuration` option defines how often the provider is allowed to handle events from Kubernetes. This prevents
a Kubernetes cluster that updates many times per second from continuously changing your Traefik configuration.

If left empty, the provider does not apply any throttling and does not drop any Kubernetes events.

The value of `throttleDuration` should be provided in seconds or as a valid duration format,
see [time.ParseDuration](https://golang.org/pkg/time/#ParseDuration).

```yaml tab="File (YAML)"
providers:
  kubernetesIngress:
    throttleDuration: "10s"
    # ...
```

```toml tab="File (TOML)"
[providers.kubernetesIngress]
  throttleDuration = "10s"
  # ...
```

```bash tab="CLI"
--providers.kubernetesingress.throttleDuration=10s
```

### `allowEmptyServices`

_Optional, Default: false

```toml tab="File (TOML)"
[providers.kubernetesIngress]
  allowEmptyServices = true
  # ...
```

```yaml tab="File (YAML)"
providers:
  kubernetesIngress:
    allowEmptyServices: true
    # ...
```

```bash tab="CLI"
--providers.kubernetesingress.allowEmptyServices=true
```

Allow the creation of services if there are no endpoints available.
This results in `503` http responses instead of `404`.

### Further

To learn more about the various aspects of the Ingress specification that Traefik supports,
many examples of Ingresses definitions are located in the test [examples](https://github.com/traefik/traefik/tree/v2.4/pkg/provider/kubernetes/ingress/fixtures) of the Traefik repository.<|MERGE_RESOLUTION|>--- conflicted
+++ resolved
@@ -286,7 +286,6 @@
               servicePort: 80
     ```
 
-<<<<<<< HEAD
 ??? info "Kubernetes 1.19+"
 
     If the Kubernetes cluster version is 1.19+,
@@ -320,14 +319,6 @@
                     number: 80
     ```
 
-```toml tab="File (TOML)"
-[providers.kubernetesIngress]
-  ingressClass = "traefik-internal"
-  # ...
-```
-
-=======
->>>>>>> 5dab09c4
 ```yaml tab="File (YAML)"
 providers:
   kubernetesIngress:
@@ -453,17 +444,17 @@
 
 _Optional, Default: false
 
+```yaml tab="File (YAML)"
+providers:
+  kubernetesIngress:
+    allowEmptyServices: true
+    # ...
+```
+
 ```toml tab="File (TOML)"
 [providers.kubernetesIngress]
   allowEmptyServices = true
   # ...
-```
-
-```yaml tab="File (YAML)"
-providers:
-  kubernetesIngress:
-    allowEmptyServices: true
-    # ...
 ```
 
 ```bash tab="CLI"
