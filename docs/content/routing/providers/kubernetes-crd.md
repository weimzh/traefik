---
title: "Routing Configuration for Traefik CRD"
description: "Understand the routing configuration for the Kubernetes IngressRoute & Traefik CRD. Read the technical documentation."
---

# Traefik & Kubernetes

The Kubernetes Ingress Controller, The Custom Resource Way.
{: .subtitle }

## Configuration Examples

??? example "Configuring KubernetesCRD and Deploying/Exposing Services"

    ```yaml tab="Resource Definition"
    # All resources definition must be declared
    --8<-- "content/reference/dynamic-configuration/kubernetes-crd-definition-v1.yml"
    ```
    
    ```yaml tab="RBAC"
    --8<-- "content/reference/dynamic-configuration/kubernetes-crd-rbac.yml"
    ```
    
    ```yaml tab="Traefik"
    apiVersion: v1
    kind: ServiceAccount
    metadata:
      name: traefik-ingress-controller
    
    ---
    kind: Deployment
    apiVersion: apps/v1
    metadata:
      name: traefik
      labels:
        app: traefik
    
    spec:
      replicas: 1
      selector:
        matchLabels:
          app: traefik
      template:
        metadata:
          labels:
            app: traefik
        spec:
          serviceAccountName: traefik-ingress-controller
          containers:
            - name: traefik
              image: traefik:v2.8
              args:
                - --log.level=DEBUG
                - --api
                - --api.insecure
                - --entrypoints.web.address=:80
                - --entrypoints.tcpep.address=:8000
                - --entrypoints.udpep.address=:9000/udp
                - --providers.kubernetescrd
              ports:
                - name: web
                  containerPort: 80
                - name: admin
                  containerPort: 8080
                - name: tcpep
                  containerPort: 8000
                - name: udpep
                  containerPort: 9000
    
    ---
    apiVersion: v1
    kind: Service
    metadata:
      name: traefik
    spec:
      type: LoadBalancer
      selector:
        app: traefik
      ports:
        - protocol: TCP
          port: 80
          name: web
          targetPort: 80
        - protocol: TCP
          port: 8080
          name: admin
          targetPort: 8080
        - protocol: TCP
          port: 8000
          name: tcpep
          targetPort: 8000
     
    ---
    apiVersion: v1
    kind: Service
    metadata:
      name: traefikudp
    spec:
      type: LoadBalancer
      selector:
        app: traefik
      ports:
        - protocol: UDP
          port: 9000
          name: udpep
          targetPort: 9000
    ```
    
    ```yaml tab="IngressRoute"
    apiVersion: traefik.containo.us/v1alpha1
    kind: IngressRoute
    metadata:
      name: myingressroute
      namespace: default
    
    spec:
      entryPoints:
        - web
    
      routes:
      - match: Host(`foo`) && PathPrefix(`/bar`)
        kind: Rule
        services:
        - name: whoami
          port: 80
    
    ---
    apiVersion: traefik.containo.us/v1alpha1
    kind: IngressRouteTCP
    metadata:
      name: ingressroute.tcp
      namespace: default
    
    spec:
      entryPoints:
        - tcpep
      routes:
      - match: HostSNI(`bar`)
        services:
          - name: whoamitcp
            port: 8080
    
    ---
    apiVersion: traefik.containo.us/v1alpha1
    kind: IngressRouteUDP
    metadata:
      name: ingressroute.udp
      namespace: default
    
    spec:
      entryPoints:
        - udpep
      routes:
      - services:
          - name: whoamiudp
            port: 8080
    ```
    
    ```yaml tab="Whoami"
    kind: Deployment
    apiVersion: apps/v1
    metadata:
      name: whoami
      namespace: default
      labels:
        app: traefiklabs
        name: whoami
    
    spec:
      replicas: 2
      selector:
        matchLabels:
          app: traefiklabs
          task: whoami
      template:
        metadata:
          labels:
            app: traefiklabs
            task: whoami
        spec:
          containers:
            - name: whoami
              image: traefik/whoami
              ports:
                - containerPort: 80
    
    ---
    apiVersion: v1
    kind: Service
    metadata:
      name: whoami
      namespace: default
    
    spec:
      ports:
        - name: http
          port: 80
      selector:
        app: traefiklabs
        task: whoami
    
    ---
    kind: Deployment
    apiVersion: apps/v1
    metadata:
      name: whoamitcp
      namespace: default
      labels:
        app: traefiklabs
        name: whoamitcp
    
    spec:
      replicas: 2
      selector:
        matchLabels:
          app: traefiklabs
          task: whoamitcp
      template:
        metadata:
          labels:
            app: traefiklabs
            task: whoamitcp
        spec:
          containers:
            - name: whoamitcp
              image: traefik/whoamitcp
              ports:
                - containerPort: 8080
    
    ---
    apiVersion: v1
    kind: Service
    metadata:
      name: whoamitcp
      namespace: default
    
    spec:
      ports:
        - protocol: TCP
          port: 8080
      selector:
        app: traefiklabs
        task: whoamitcp
    
    ---
    kind: Deployment
    apiVersion: apps/v1
    metadata:
      name: whoamiudp
      namespace: default
      labels:
        app: traefiklabs
        name: whoamiudp
    
    spec:
      replicas: 2
      selector:
        matchLabels:
          app: traefiklabs
          task: whoamiudp
      template:
        metadata:
          labels:
            app: traefiklabs
            task: whoamiudp
        spec:
          containers:
            - name: whoamiudp
              image: traefik/whoamiudp:latest
              ports:
                - containerPort: 8080
    
    ---
    apiVersion: v1
    kind: Service
    metadata:
      name: whoamiudp
      namespace: default
    
    spec:
      ports:
        - port: 8080
      selector:
        app: traefiklabs
        task: whoamiudp
    ```

## Routing Configuration

### Custom Resource Definition (CRD)

* You can find an exhaustive list, generated from Traefik's source code, of the custom resources and their attributes in [the reference page](../../reference/dynamic-configuration/kubernetes-crd.md).
* Validate that [the prerequisites](../../providers/kubernetes-crd.md#configuration-requirements) are fulfilled before using the Traefik custom resources.
* Traefik CRDs are building blocks that you can assemble according to your needs.
    
You can find an excerpt of the available custom resources in the table below:

| Kind                                       | Purpose                                                            | Concept Behind                                                 |
|--------------------------------------------|--------------------------------------------------------------------|----------------------------------------------------------------|
| [IngressRoute](#kind-ingressroute)         | HTTP Routing                                                       | [HTTP router](../routers/index.md#configuring-http-routers)    |
| [Middleware](#kind-middleware)             | Tweaks the HTTP requests before they are sent to your service      | [HTTP Middlewares](../../middlewares/http/overview.md)         |
| [TraefikService](#kind-traefikservice)     | Abstraction for HTTP loadbalancing/mirroring                       | [HTTP service](../services/index.md#configuring-http-services) |
| [IngressRouteTCP](#kind-ingressroutetcp)   | TCP Routing                                                        | [TCP router](../routers/index.md#configuring-tcp-routers)      |
| [MiddlewareTCP](#kind-middlewaretcp)       | Tweaks the TCP requests before they are sent to your service       | [TCP Middlewares](../../middlewares/tcp/overview.md)           |
| [IngressRouteUDP](#kind-ingressrouteudp)   | UDP Routing                                                        | [UDP router](../routers/index.md#configuring-udp-routers)      |
| [TLSOptions](#kind-tlsoption)              | Allows to configure some parameters of the TLS connection          | [TLSOptions](../../https/tls.md#tls-options)                   |
| [TLSStores](#kind-tlsstore)                | Allows to configure the default TLS store                          | [TLSStores](../../https/tls.md#certificates-stores)            |
| [ServersTransport](#kind-serverstransport) | Allows to configure the transport between Traefik and the backends | [ServersTransport](../../services/#serverstransport_1)         |

### Kind: `IngressRoute`

`IngressRoute` is the CRD implementation of a [Traefik HTTP router](../routers/index.md#configuring-http-routers).

Register the `IngressRoute` [kind](../../reference/dynamic-configuration/kubernetes-crd.md#definitions) in the Kubernetes cluster before creating `IngressRoute` objects.

!!! info "IngressRoute Attributes"

    ```yaml
    apiVersion: traefik.containo.us/v1alpha1
    kind: IngressRoute
    metadata:
      name: foo
      namespace: bar
    spec:
      entryPoints:                      # [1]
        - foo
      routes:                           # [2]
      - kind: Rule
        match: Host(`test.example.com`) # [3]
        priority: 10                    # [4]
        middlewares:                    # [5]
        - name: middleware1             # [6]
          namespace: default            # [7]
        services:                       # [8]
        - kind: Service
          name: foo
          namespace: default
          passHostHeader: true
          port: 80                      # [9]
          responseForwarding:
            flushInterval: 1ms
          scheme: https
          serversTransport: transport   # [10]
          sticky:
            cookie:
              httpOnly: true
              name: cookie
              secure: true
              sameSite: none
          strategy: RoundRobin
          weight: 10
      tls:                              # [11]
        secretName: supersecret         # [12]
        options:                        # [13]
          name: opt                     # [14]
          namespace: default            # [15]
        certResolver: foo               # [16]
        domains:                        # [17]
        - main: example.net             # [18]
          sans:                         # [19]
          - a.example.net
          - b.example.net
    ```

| Ref  | Attribute                      | Purpose                                                                                                                                                                                                                                                                                      |
|------|--------------------------------|----------------------------------------------------------------------------------------------------------------------------------------------------------------------------------------------------------------------------------------------------------------------------------------------|
| [1]  | `entryPoints`                  | List of [entry points](../routers/index.md#entrypoints) names                                                                                                                                                                                                                                |
| [2]  | `routes`                       | List of routes                                                                                                                                                                                                                                                                               |
| [3]  | `routes[n].match`              | Defines the [rule](../routers/index.md#rule) corresponding to an underlying router.                                                                                                                                                                                                          |
| [4]  | `routes[n].priority`           | Defines the [priority](../routers/index.md#priority) to disambiguate rules of the same length, for route matching                                                                                                                                                                            |
| [5]  | `routes[n].middlewares`        | List of reference to [Middleware](#kind-middleware)                                                                                                                                                                                                                                          |
| [6]  | `middlewares[n].name`          | Defines the [Middleware](#kind-middleware) name                                                                                                                                                                                                                                              |
| [7]  | `middlewares[n].namespace`     | Defines the [Middleware](#kind-middleware) namespace                                                                                                                                                                                                                                         |
| [8]  | `routes[n].services`           | List of any combination of [TraefikService](#kind-traefikservice) and reference to a [Kubernetes service](https://kubernetes.io/docs/concepts/services-networking/service/) (See below for `ExternalName Service` setup)                                                                     |
| [9]  | `services[n].port`             | Defines the port of a [Kubernetes service](https://kubernetes.io/docs/concepts/services-networking/service/). This can be a reference to a named port.                                                                                                                                       |
| [10] | `services[n].serversTransport` | Defines the reference to a [ServersTransport](#kind-serverstransport). The ServersTransport namespace is assumed to be the [Kubernetes service](https://kubernetes.io/docs/concepts/services-networking/service/) namespace (see [ServersTransport reference](#serverstransport-reference)). |
| [11] | `tls`                          | Defines [TLS](../routers/index.md#tls) certificate configuration                                                                                                                                                                                                                             |
| [12] | `tls.secretName`               | Defines the [secret](https://kubernetes.io/docs/concepts/configuration/secret/) name used to store the certificate (in the `IngressRoute` namespace)                                                                                                                                         |
| [13] | `tls.options`                  | Defines the reference to a [TLSOption](#kind-tlsoption)                                                                                                                                                                                                                                      |
| [14] | `options.name`                 | Defines the [TLSOption](#kind-tlsoption) name                                                                                                                                                                                                                                                |
| [15] | `options.namespace`            | Defines the [TLSOption](#kind-tlsoption) namespace                                                                                                                                                                                                                                           |
| [16] | `tls.certResolver`             | Defines the reference to a [CertResolver](../routers/index.md#certresolver)                                                                                                                                                                                                                  |
| [17] | `tls.domains`                  | List of [domains](../routers/index.md#domains)                                                                                                                                                                                                                                               |
| [18] | `domains[n].main`              | Defines the main domain name                                                                                                                                                                                                                                                                 |
| [19] | `domains[n].sans`              | List of SANs (alternative domains)                                                                                                                                                                                                                                                           |

??? example "Declaring an IngressRoute"

    ```yaml tab="IngressRoute"
    # All resources definition must be declared
    apiVersion: traefik.containo.us/v1alpha1
    kind: IngressRoute
    metadata:
      name: test-name
      namespace: default
    spec:
      entryPoints:
        - web
      routes:
      - kind: Rule
        match: Host(`test.example.com`)
        middlewares:
        - name: middleware1
          namespace: default
        priority: 10
        services:
        - kind: Service
          name: foo
          namespace: default
          passHostHeader: true
          port: 80
          responseForwarding:
            flushInterval: 1ms
          scheme: https
          sticky:
            cookie:
              httpOnly: true
              name: cookie
              secure: true
          strategy: RoundRobin
          weight: 10
      tls:
        certResolver: foo
        domains:
        - main: example.net
          sans:
          - a.example.net
          - b.example.net
        options:
          name: opt
          namespace: default
        secretName: supersecret
    ```

    ```yaml tab="Middlewares"
    # All resources definition must be declared
    # Prefixing with /foo
    apiVersion: traefik.containo.us/v1alpha1
    kind: Middleware
    metadata:
      name: middleware1
      namespace: default
    spec:
      addPrefix:
        prefix: /foo
    ```

    ```yaml tab="TLSOption"
    apiVersion: traefik.containo.us/v1alpha1
    kind: TLSOption
    metadata:
      name: opt
      namespace: default
    
    spec:
      minVersion: VersionTLS12
    ```
    
    ```yaml tab="Secret"
    apiVersion: v1
    kind: Secret
    metadata:
      name: supersecret
    
    data:
      tls.crt: LS0tLS1CRUdJTiBDRVJUSUZJQ0FURS0tLS0tCi0tLS0tRU5EIENFUlRJRklDQVRFLS0tLS0=
      tls.key: LS0tLS1CRUdJTiBQUklWQVRFIEtFWS0tLS0tCi0tLS0tRU5EIFBSSVZBVEUgS0VZLS0tLS0=
    ```

!!! important "Configuring Backend Protocol"

    There are 3 ways to configure the backend protocol for communication between Traefik and your pods:
	
    - Setting the scheme explicitly (http/https/h2c)
    - Configuring the name of the kubernetes service port to start with https (https)
    - Setting the kubernetes service port to use port 443 (https)

    If you do not configure the above, Traefik will assume an http connection.
    

!!! important "Using Kubernetes ExternalName Service"

    Traefik backends creation needs a port to be set, however Kubernetes [ExternalName Service](https://kubernetes.io/docs/concepts/services-networking/service/#externalname) could be defined without any port.
    Accordingly, Traefik supports defining a port in two ways:
    
    - only on `IngressRoute` service
    - on both sides, you'll be warned if the ports don't match, and the `IngressRoute` service port is used
    
    Thus, in case of two sides port definition, Traefik expects a match between ports.
    
    ??? example "Examples"
        
        ```yaml tab="IngressRoute"
        ---
        apiVersion: traefik.containo.us/v1alpha1
        kind: IngressRoute
        metadata:
          name: test.route
          namespace: default
        
        spec:
          entryPoints:
            - foo
        
          routes:
          - match: Host(`example.net`)
            kind: Rule
            services:
            - name: external-svc
              port: 80
        
        ---
        apiVersion: v1
        kind: Service
        metadata:
          name: external-svc
          namespace: default
        spec:
          externalName: external.domain
          type: ExternalName
        ```
        
        ```yaml tab="ExternalName Service"
        ---
        apiVersion: traefik.containo.us/v1alpha1
        kind: IngressRoute
        metadata:
          name: test.route
          namespace: default
        
        spec:
          entryPoints:
            - foo
        
          routes:
          - match: Host(`example.net`)
            kind: Rule
            services:
            - name: external-svc
        
        ---
        apiVersion: v1
        kind: Service
        metadata:
          name: external-svc
          namespace: default
        spec:
          externalName: external.domain
          type: ExternalName
          ports:
            - port: 80
        ```
        
        ```yaml tab="Both sides"
        ---
        apiVersion: traefik.containo.us/v1alpha1
        kind: IngressRoute
        metadata:
          name: test.route
          namespace: default
        
        spec:
          entryPoints:
            - foo
        
          routes:
          - match: Host(`example.net`)
            kind: Rule
            services:
            - name: external-svc
              port: 80
        
        ---
        apiVersion: v1
        kind: Service
        metadata:
          name: external-svc
          namespace: default
        spec:
          externalName: external.domain
          type: ExternalName
          ports:
            - port: 80
        ```

#### Load Balancing

More information in the dedicated server [load balancing](../services/index.md#load-balancing) section.

!!! info "Declaring and using Kubernetes Service Load Balancing"

    ```yaml tab="IngressRoute"
    apiVersion: traefik.containo.us/v1alpha1
    kind: IngressRoute
    metadata:
      name: ingressroutebar
      namespace: default
    
    spec:
      entryPoints:
        - web
      routes:
      - match: Host(`example.com`) && PathPrefix(`/foo`)
        kind: Rule
        services:
        - name: svc1
          namespace: default
        - name: svc2
          namespace: default
    ```
    
    ```yaml tab="K8s Service"
    apiVersion: v1
    kind: Service
    metadata:
      name: svc1
      namespace: default
    
    spec:
      ports:
        - name: http
          port: 80
      selector:
        app: traefiklabs
        task: app1
    ---
    apiVersion: v1
    kind: Service
    metadata:
      name: svc2
      namespace: default
    
    spec:
      ports:
        - name: http
          port: 80
      selector:
        app: traefiklabs
        task: app2
    ```

### Kind: `Middleware`

`Middleware` is the CRD implementation of a [Traefik middleware](../../middlewares/http/overview.md).

Register the `Middleware` [kind](../../reference/dynamic-configuration/kubernetes-crd.md#definitions) in the Kubernetes cluster before creating `Middleware` objects or referencing middlewares in the [`IngressRoute`](#kind-ingressroute) objects.

??? "Declaring and Referencing a Middleware"
    
    ```yaml tab="Middleware"
    apiVersion: traefik.containo.us/v1alpha1
    kind: Middleware
    metadata:
      name: stripprefix
      namespace: foo
    
    spec:
      stripPrefix:
        prefixes:
          - /stripit
    ```
    
    ```yaml tab="IngressRoute"
    apiVersion: traefik.containo.us/v1alpha1
    kind: IngressRoute
    metadata:
      name: ingressroutebar
    
    spec:
      entryPoints:
        - web
      routes:
      - match: Host(`example.com`) && PathPrefix(`/stripit`)
        kind: Rule
        services:
        - name: whoami
          port: 80
        middlewares:
        - name: stripprefix
          namespace: foo
    ```

!!! important "Cross-provider namespace"

    As Kubernetes also has its own notion of namespace, one should not confuse the kubernetes namespace of a resource
    (in the reference to the middleware) with the [provider namespace](../../providers/overview.md#provider-namespace),
    when the definition of the middleware comes from another provider.
    In this context, specifying a namespace when referring to the resource does not make any sense, and will be ignored.
    Additionally, when you want to reference a Middleware from the CRD Provider,
    you have to append the namespace of the resource in the resource-name as Traefik appends the namespace internally automatically.

More information about available middlewares in the dedicated [middlewares section](../../middlewares/http/overview.md).

### Kind: `TraefikService`

`TraefikService` is the CRD implementation of a ["Traefik Service"](../services/index.md).

Register the `TraefikService` [kind](../../reference/dynamic-configuration/kubernetes-crd.md#definitions) in the Kubernetes cluster before creating `TraefikService` objects,
referencing services in the [`IngressRoute`](#kind-ingressroute) objects, or recursively in others `TraefikService` objects.

!!! info "Disambiguate Traefik and Kubernetes Services"

    As the field `name` can reference different types of objects, use the field `kind` to avoid any ambiguity.
    
    The field `kind` allows the following values:
    
    * `Service` (default value): to reference a [Kubernetes Service](https://kubernetes.io/docs/concepts/services-networking/service/)
    * `TraefikService`: to reference another [Traefik Service](../services/index.md)

`TraefikService` object allows to use any (valid) combinations of:

* [Weighted Round Robin](#weighted-round-robin) load balancing.
* [Mirroring](#mirroring).

#### Weighted Round Robin

More information in the dedicated [Weighted Round Robin](../services/index.md#weighted-round-robin-service) service load balancing section.

??? "Declaring and Using Weighted Round Robin"

    ```yaml tab="IngressRoute"
    apiVersion: traefik.containo.us/v1alpha1
    kind: IngressRoute
    metadata:
      name: ingressroutebar
      namespace: default
    
    spec:
      entryPoints:
        - web
      routes:
      - match: Host(`example.com`) && PathPrefix(`/foo`)
        kind: Rule
        services:
        - name: wrr1
          namespace: default
          kind: TraefikService
    ```
    
    ```yaml tab="Weighted Round Robin"
    apiVersion: traefik.containo.us/v1alpha1
    kind: TraefikService
    metadata:
      name: wrr1
      namespace: default
    
    spec:
      weighted:
        services:
          - name: svc1
            port: 80
            weight: 1
          - name: wrr2
            kind: TraefikService
            weight: 1
          - name: mirror1
            kind: TraefikService
            weight: 1

    ---
    apiVersion: traefik.containo.us/v1alpha1
    kind: TraefikService
    metadata:
      name: wrr2
      namespace: default
    
    spec:
      weighted:
        services:
          - name: svc2
            port: 80
            weight: 1
          - name: svc3
            port: 80
            weight: 1
    ```
    
    ```yaml tab="K8s Service"
    apiVersion: v1
    kind: Service
    metadata:
      name: svc1
      namespace: default
    
    spec:
      ports:
        - name: http
          port: 80
      selector:
        app: traefiklabs
        task: app1
    ---
    apiVersion: v1
    kind: Service
    metadata:
      name: svc2
      namespace: default
    
    spec:
      ports:
        - name: http
          port: 80
      selector:
        app: traefiklabs
        task: app2
    ---
    apiVersion: v1
    kind: Service
    metadata:
      name: svc3
      namespace: default
    
    spec:
      ports:
        - name: http
          port: 80
      selector:
        app: traefiklabs
        task: app3
    ```

#### Mirroring

More information in the dedicated [mirroring](../services/index.md#mirroring-service) service section.

??? "Declaring and Using Mirroring"

    ```yaml tab="IngressRoute"
    apiVersion: traefik.containo.us/v1alpha1
    kind: IngressRoute
    metadata:
      name: ingressroutebar
      namespace: default
    
    spec:
      entryPoints:
        - web
      routes:
      - match: Host(`example.com`) && PathPrefix(`/foo`)
        kind: Rule
        services:
        - name: mirror1
          namespace: default
          kind: TraefikService
    ```
    
    ```yaml tab="Mirroring k8s Service"
    # Mirroring from a k8s Service
    apiVersion: traefik.containo.us/v1alpha1
    kind: TraefikService
    metadata:
      name: mirror1
      namespace: default
    
    spec:
      mirroring:
        name: svc1
        port: 80
        mirrors:
          - name: svc2
            port: 80
            percent: 20
          - name: svc3
            kind: TraefikService
            percent: 20
    ```
    
    ```yaml tab="Mirroring Traefik Service"
    # Mirroring from a Traefik Service
    apiVersion: traefik.containo.us/v1alpha1
    kind: TraefikService
    metadata:
      name: mirror1
      namespace: default
    
    spec:
      mirroring:
        name: wrr1
        kind: TraefikService
         mirrors:
           - name: svc2
             port: 80
             percent: 20
           - name: svc3
             kind: TraefikService
             percent: 20
    ```

    ```yaml tab="K8s Service"
    apiVersion: v1
    kind: Service
    metadata:
      name: svc1
      namespace: default
    
    spec:
      ports:
        - name: http
          port: 80
      selector:
        app: traefiklabs
        task: app1
    ---
    apiVersion: v1
    kind: Service
    metadata:
      name: svc2
      namespace: default
    
    spec:
      ports:
        - name: http
          port: 80
      selector:
        app: traefiklabs
        task: app2
    ```

!!! important "References and namespaces"

    If the optional `namespace` attribute is not set, the configuration will be applied with the namespace of the current resource.
    
    Additionally, when the definition of the `TraefikService` is from another provider,
    the cross-provider syntax (`service@provider`) should be used to refer to the `TraefikService`, just as in the middleware case.
    
    Specifying a namespace attribute in this case would not make any sense, and will be ignored (except if the provider is `kubernetescrd`).

#### Stickiness and load-balancing

As explained in the section about [Sticky sessions](../../services/#sticky-sessions), for stickiness to work all the way,
it must be specified at each load-balancing level.

For instance, in the example below, there is a first level of load-balancing because there is a (Weighted Round Robin) load-balancing of the two `whoami` services,
and there is a second level because each whoami service is a `replicaset` and is thus handled as a load-balancer of servers.

??? "Stickiness on two load-balancing levels"

    ```yaml tab="IngressRoute"
    apiVersion: traefik.containo.us/v1alpha1
    kind: IngressRoute
    metadata:
      name: ingressroutebar
      namespace: default

    spec:
      entryPoints:
        - web
      routes:
      - match: Host(`example.com`) && PathPrefix(`/foo`)
        kind: Rule
        services:
        - name: wrr1
          namespace: default
          kind: TraefikService
    ```

    ```yaml tab="Weighted Round Robin"
    apiVersion: traefik.containo.us/v1alpha1
    kind: TraefikService
    metadata:
      name: wrr1
      namespace: default

    spec:
      weighted:
        services:
          - name: whoami1
            kind: Service
            port: 80
            weight: 1
            sticky:
              cookie:
                name: lvl2
          - name: whoami2
            kind: Service
            weight: 1
            port: 80
            sticky:
              cookie:
                name: lvl2
        sticky:
          cookie:
            name: lvl1
    ```

    ```yaml tab="K8s Service"
    apiVersion: v1
    kind: Service
    metadata:
      name: whoami1

    spec:
      ports:
        - protocol: TCP
          name: web
          port: 80
      selector:
        app: whoami1

    ---
    apiVersion: v1
    kind: Service
    metadata:
      name: whoami2

    spec:
      ports:
        - protocol: TCP
          name: web
          port: 80
      selector:
        app: whoami2
    ```

    ```yaml tab="Deployment (to illustrate replicas)"
    kind: Deployment
    apiVersion: apps/v1
    metadata:
      namespace: default
      name: whoami1
      labels:
        app: whoami1

    spec:
      replicas: 2
      selector:
        matchLabels:
          app: whoami1
      template:
        metadata:
          labels:
            app: whoami1
        spec:
          containers:
            - name: whoami1
              image: traefik/whoami
              ports:
                - name: web
                  containerPort: 80

    ---
    kind: Deployment
    apiVersion: apps/v1
    metadata:
      namespace: default
      name: whoami2
      labels:
        app: whoami2

    spec:
      replicas: 2
      selector:
        matchLabels:
          app: whoami2
      template:
        metadata:
          labels:
            app: whoami2
        spec:
          containers:
            - name: whoami2
              image: traefik/whoami
              ports:
                - name: web
                  containerPort: 80
    ```

    To keep a session open with the same server, the client would then need to specify the two levels within the cookie for each request, e.g. with curl:

    ```bash
    curl -H Host:example.com -b "lvl1=default-whoami1-80; lvl2=http://10.42.0.6:80" http://localhost:8000/foo
    ```

    assuming `10.42.0.6` is the IP address of one of the replicas (a pod then) of the `whoami1` service.

### Kind: `IngressRouteTCP`

`IngressRouteTCP` is the CRD implementation of a [Traefik TCP router](../routers/index.md#configuring-tcp-routers).

Register the `IngressRouteTCP` [kind](../../reference/dynamic-configuration/kubernetes-crd.md#definitions) in the Kubernetes cluster before creating `IngressRouteTCP` objects.

!!! info "IngressRouteTCP Attributes"

    ```yaml
    apiVersion: traefik.containo.us/v1alpha1
    kind: IngressRouteTCP
    metadata:
      name: ingressroutetcpfoo
    
    spec:
      entryPoints:                  # [1]
        - footcp
      routes:                       # [2]
      - match: HostSNI(`*`)         # [3]
        priority: 10                # [4]
        middlewares:
        - name: middleware1         # [5]
          namespace: default        # [6]
        services:                   # [7]
        - name: foo                 # [8]
          port: 8080                # [9]
          weight: 10                # [10]
          terminationDelay: 400     # [11]
          proxyProtocol:            # [12]
            version: 1              # [13]
      tls:                          # [14]
        secretName: supersecret     # [15]
        options:                    # [16]
          name: opt                 # [17]
          namespace: default        # [18]
        certResolver: foo           # [19]
        domains:                    # [20]
        - main: example.net         # [21]
          sans:                     # [22]
          - a.example.net
          - b.example.net
        passthrough: false          # [23]
    ```

| Ref  | Attribute                      | Purpose                                                                                                                                                                                                                                                                                                                                                                              |
|------|--------------------------------|--------------------------------------------------------------------------------------------------------------------------------------------------------------------------------------------------------------------------------------------------------------------------------------------------------------------------------------------------------------------------------------|
| [1]  | `entryPoints`                  | List of [entrypoints](../routers/index.md#entrypoints_1) names                                                                                                                                                                                                                                                                                                                       |
| [2]  | `routes`                       | List of routes                                                                                                                                                                                                                                                                                                                                                                       |
| [3]  | `routes[n].match`              | Defines the [rule](../routers/index.md#rule_1) of the underlying router                                                                                                                                                                                                                                                                                                 |
| [4]  | `routes[n].priority`           | Defines the [priority](../routers/index.md#priority_1) to disambiguate rules of the same length, for route matching                                                                                                                                                                                                                                                                                                |
| [5]  | `middlewares[n].name`          | Defines the [MiddlewareTCP](#kind-middlewaretcp) name                                                                                                                                                                                                                                                                                                                                |
| [6]  | `middlewares[n].namespace`     | Defines the [MiddlewareTCP](#kind-middlewaretcp) namespace                                                                                                                                                                                                                                                                                                                           |
| [7]  | `routes[n].services`           | List of [Kubernetes service](https://kubernetes.io/docs/concepts/services-networking/service/) definitions  (See below for `ExternalName Service` setup)                                                                                                                                                                                                                             |
| [8]  | `services[n].name`             | Defines the name of a [Kubernetes service](https://kubernetes.io/docs/concepts/services-networking/service/)                                                                                                                                                                                                                                                                         |
| [9]  | `services[n].port`             | Defines the port of a [Kubernetes service](https://kubernetes.io/docs/concepts/services-networking/service/). This can be a reference to a named port.                                                                                                                                                                                                                               |
| [10] | `services[n].weight`           | Defines the weight to apply to the server load balancing                                                                                                                                                                                                                                                                                                                             |
| [11] | `services[n].terminationDelay` | corresponds to the deadline that the proxy sets, after one of its connected peers indicates it has closed the writing capability of its connection, to close the reading capability as well, hence fully terminating the connection. It is a duration in milliseconds, defaulting to 100. A negative value means an infinite deadline (i.e. the reading capability is never closed). |
| [12] | `proxyProtocol`                | Defines the [PROXY protocol](../services/index.md#proxy-protocol) configuration                                                                                                                                                                                                                                                                                                      |
| [13] | `version`                      | Defines the [PROXY protocol](../services/index.md#proxy-protocol) version                                                                                                                                                                                                                                                                                                            |
| [14] | `tls`                          | Defines [TLS](../routers/index.md#tls_1) certificate configuration                                                                                                                                                                                                                                                                                                                   |
| [15] | `tls.secretName`               | Defines the [secret](https://kubernetes.io/docs/concepts/configuration/secret/) name used to store the certificate (in the `IngressRoute` namespace)                                                                                                                                                                                                                                 |
| [16] | `tls.options`                  | Defines the reference to a [TLSOption](#kind-tlsoption)                                                                                                                                                                                                                                                                                                                              |
| [17] | `options.name`                 | Defines the [TLSOption](#kind-tlsoption) name                                                                                                                                                                                                                                                                                                                                        |
| [18] | `options.namespace`            | Defines the [TLSOption](#kind-tlsoption) namespace                                                                                                                                                                                                                                                                                                                                   |
| [19] | `tls.certResolver`             | Defines the reference to a [CertResolver](../routers/index.md#certresolver_1)                                                                                                                                                                                                                                                                                                        |
| [20] | `tls.domains`                  | List of [domains](../routers/index.md#domains_1)                                                                                                                                                                                                                                                                                                                                     |
| [21] | `domains[n].main`              | Defines the main domain name                                                                                                                                                                                                                                                                                                                                                         |
| [22] | `domains[n].sans`              | List of SANs (alternative domains)                                                                                                                                                                                                                                                                                                                                                   |
| [23] | `tls.passthrough`              | If `true`, delegates the TLS termination to the backend                                                                                                                                                                                                                                                                                                                              |

??? example "Declaring an IngressRouteTCP"

    ```yaml tab="IngressRouteTCP"
    apiVersion: traefik.containo.us/v1alpha1
    kind: IngressRouteTCP
    metadata:
      name: ingressroutetcpfoo
    
    spec:
      entryPoints:
        - footcp
      routes:
      # Match is the rule corresponding to an underlying router.
      - match: HostSNI(`*`)
        priority: 10
        services:
        - name: foo
          port: 8080
          terminationDelay: 400
          weight: 10
        - name: bar
          port: 8081
          terminationDelay: 500
          weight: 10
      tls:
        certResolver: foo
        domains:
        - main: example.net
          sans:
          - a.example.net
          - b.example.net
        options:
          name: opt
          namespace: default
        secretName: supersecret
        passthrough: false
    ```
    
    ```yaml tab="TLSOption"
    apiVersion: traefik.containo.us/v1alpha1
    kind: TLSOption
    metadata:
      name: opt
      namespace: default
    
    spec:
      minVersion: VersionTLS12
    ```
      
    ```yaml tab="Secret"
    apiVersion: v1
    kind: Secret
    metadata:
      name: supersecret
    
    data:
      tls.crt: LS0tLS1CRUdJTiBDRVJUSUZJQ0FURS0tLS0tCi0tLS0tRU5EIENFUlRJRklDQVRFLS0tLS0=
      tls.key: LS0tLS1CRUdJTiBQUklWQVRFIEtFWS0tLS0tCi0tLS0tRU5EIFBSSVZBVEUgS0VZLS0tLS0=
    ```

!!! important "Using Kubernetes ExternalName Service"

    Traefik backends creation needs a port to be set, however Kubernetes [ExternalName Service](https://kubernetes.io/docs/concepts/services-networking/service/#externalname) could be defined without any port.
    Accordingly, Traefik supports defining a port in two ways:
    
    - only on `IngressRouteTCP` service
    - on both sides, you'll be warned if the ports don't match, and the `IngressRouteTCP` service port is used
    
    Thus, in case of two sides port definition, Traefik expects a match between ports.
    
    ??? example "Examples"
        
        ```yaml tab="Only on IngressRouteTCP"
        ---
        apiVersion: traefik.containo.us/v1alpha1
        kind: IngressRouteTCP
        metadata:
          name: test.route
          namespace: default
        
        spec:
          entryPoints:
            - foo
        
          routes:
          - match: HostSNI(`*`)
            services:
            - name: external-svc
              port: 80
        
        ---
        apiVersion: v1
        kind: Service
        metadata:
          name: external-svc
          namespace: default
        spec:
          externalName: external.domain
          type: ExternalName
        ```
        
        ```yaml tab="On both sides"
        ---
        apiVersion: traefik.containo.us/v1alpha1
        kind: IngressRouteTCP
        metadata:
          name: test.route
          namespace: default
        
        spec:
          entryPoints:
            - foo
        
          routes:
          - match: HostSNI(`*`)
            services:
            - name: external-svc
              port: 80
        
        ---
        apiVersion: v1
        kind: Service
        metadata:
          name: external-svc
          namespace: default
        spec:
          externalName: external.domain
          type: ExternalName
          ports:
            - port: 80
        ```

### Kind: `MiddlewareTCP`

`MiddlewareTCP` is the CRD implementation of a [Traefik TCP middleware](../../middlewares/tcp/overview.md).

Register the `MiddlewareTCP` [kind](../../reference/dynamic-configuration/kubernetes-crd.md#definitions) in the Kubernetes cluster before creating `MiddlewareTCP` objects or referencing TCP middlewares in the [`IngressRouteTCP`](#kind-ingressroutetcp) objects.

??? "Declaring and Referencing a MiddlewareTCP "

    ```yaml tab="Middleware"
    apiVersion: traefik.containo.us/v1alpha1
    kind: MiddlewareTCP
    metadata:
      name: ipwhitelist
    spec:
      ipWhiteList:
        sourceRange:
          - 127.0.0.1/32
          - 192.168.1.7
    ```
    
    ```yaml tab="IngressRoute"
    apiVersion: traefik.containo.us/v1alpha1
    kind: IngressRoute
    metadata:
      name: ingressroutebar
    
    spec:
      entryPoints:
        - web
      routes:
      - match: Host(`example.com`) && PathPrefix(`/whitelist`)
        kind: Rule
        services:
        - name: whoami
          port: 80
        middlewares:
        - name: ipwhitelist
          namespace: foo
    ```

!!! important "Cross-provider namespace"

    As Kubernetes also has its own notion of namespace, one should not confuse the kubernetes namespace of a resource
    (in the reference to the middleware) with the [provider namespace](../../providers/overview.md#provider-namespace),
    when the definition of the TCP middleware comes from another provider.
    In this context, specifying a namespace when referring to the resource does not make any sense, and will be ignored.
    Additionally, when you want to reference a MiddlewareTCP from the CRD Provider,
    you have to append the namespace of the resource in the resource-name as Traefik appends the namespace internally automatically.

More information about available TCP middlewares in the dedicated [middlewares section](../../middlewares/tcp/overview.md).

### Kind: `IngressRouteUDP`

`IngressRouteUDP` is the CRD implementation of a [Traefik UDP router](../routers/index.md#configuring-udp-routers).

Register the `IngressRouteUDP` [kind](../../reference/dynamic-configuration/kubernetes-crd.md#definitions) in the Kubernetes cluster before creating `IngressRouteUDP` objects.

!!! info "IngressRouteUDP Attributes"

    ```yaml
    apiVersion: traefik.containo.us/v1alpha1
    kind: IngressRouteUDP
    metadata:
      name: ingressrouteudpfoo
    
    spec:
      entryPoints:                  # [1]
        - fooudp
      routes:                       # [2]
      - services:                   # [3]
        - name: foo                 # [4]
          port: 8080                # [5]
          weight: 10                # [6]
    ```

| Ref  | Attribute                      | Purpose                                                                                                                                                                                                                                                                                                                                                                                  |
|------|--------------------------------|------------------------------------------------------------------------------------------------------------------------------------------------------------------------------------------------------------------------------------------------------------------------------------------------------------------------------------------------------------------------------------------|
| [1]  | `entryPoints`                  | List of [entrypoints](../routers/index.md#entrypoints_1) names                                                                                                                                                                                                                                                                                                                           |
| [2]  | `routes`                       | List of routes                                                                                                                                                                                                                                                                                                                                                                           |
| [3]  | `routes[n].services`           | List of [Kubernetes service](https://kubernetes.io/docs/concepts/services-networking/service/) definitions (See below for `ExternalName Service` setup)                                                                                                                                                                                                                                  |
| [4]  | `services[n].name`             | Defines the name of a [Kubernetes service](https://kubernetes.io/docs/concepts/services-networking/service/)                                                                                                                                                                                                                                                                             |
| [6]  | `services[n].port`             | Defines the port of a [Kubernetes service](https://kubernetes.io/docs/concepts/services-networking/service/). This can be a reference to a named port.                                                                                                                                                                                                                                   |
| [7]  | `services[n].weight`           | Defines the weight to apply to the server load balancing                                                                                                                                                                                                                                                                                                                                 |

??? example "Declaring an IngressRouteUDP"

    ```yaml
    apiVersion: traefik.containo.us/v1alpha1
    kind: IngressRouteUDP
    metadata:
      name: ingressrouteudpfoo
    
    spec:
      entryPoints:
        - fooudp
      routes:
      - services:
        - name: foo
          port: 8080
          weight: 10
        - name: bar
          port: 8081
          weight: 10
    ```

!!! important "Using Kubernetes ExternalName Service"

    Traefik backends creation needs a port to be set, however Kubernetes [ExternalName Service](https://kubernetes.io/docs/concepts/services-networking/service/#externalname) could be defined without any port.
    Accordingly, Traefik supports defining a port in two ways:
    
    - only on `IngressRouteUDP` service
    - on both sides, you'll be warned if the ports don't match, and the `IngressRouteUDP` service port is used
    
    Thus, in case of two sides port definition, Traefik expects a match between ports.
    
    ??? example "Examples"
        
        ```yaml tab="IngressRouteUDP"
        ---
        apiVersion: traefik.containo.us/v1alpha1
        kind: IngressRouteUDP
        metadata:
          name: test.route
          namespace: default
        
        spec:
          entryPoints:
            - foo
        
          routes:
          - services:
            - name: external-svc
              port: 80
        
        ---
        apiVersion: v1
        kind: Service
        metadata:
          name: external-svc
          namespace: default
        spec:
          externalName: external.domain
          type: ExternalName
        ```
        
        ```yaml tab="ExternalName Service"
        ---
        apiVersion: traefik.containo.us/v1alpha1
        kind: IngressRouteUDP
        metadata:
          name: test.route
          namespace: default
        
        spec:
          entryPoints:
            - foo
        
          routes:
          - services:
            - name: external-svc
        
        ---
        apiVersion: v1
        kind: Service
        metadata:
          name: external-svc
          namespace: default
        spec:
          externalName: external.domain
          type: ExternalName
          ports:
            - port: 80
        ```
        
        ```yaml tab="Both sides"
        ---
        apiVersion: traefik.containo.us/v1alpha1
        kind: IngressRouteUDP
        metadata:
          name: test.route
          namespace: default
        
        spec:
          entryPoints:
            - foo
        
          routes:
          - services:
            - name: external-svc
              port: 80
        
        ---
        apiVersion: v1
        kind: Service
        metadata:
          name: external-svc
          namespace: default
        spec:
          externalName: external.domain
          type: ExternalName
          ports:
            - port: 80
        ```

### Kind: `TLSOption`

`TLSOption` is the CRD implementation of a [Traefik "TLS Option"](../../https/tls.md#tls-options).

Register the `TLSOption` [kind](../../reference/dynamic-configuration/kubernetes-crd.md#definitions) in the Kubernetes cluster before creating `TLSOption` objects
or referencing TLS options in the [`IngressRoute`](#kind-ingressroute) / [`IngressRouteTCP`](#kind-ingressroutetcp) objects.

!!! info "TLSOption Attributes"
   
    ```yaml tab="TLSOption"
    apiVersion: traefik.containo.us/v1alpha1
    kind: TLSOption
    metadata:
      name: mytlsoption                             # [1]
      namespace: default
    
    spec:
      minVersion: VersionTLS12                      # [2]
      maxVersion: VersionTLS13                      # [3]
      curvePreferences:                             # [4]
        - CurveP521
        - CurveP384
      cipherSuites:                                 # [5]
        - TLS_ECDHE_RSA_WITH_AES_128_GCM_SHA256
        - TLS_RSA_WITH_AES_256_GCM_SHA384
      clientAuth:                                   # [6]
        secretNames:                                # [7]
          - secret-ca1
          - secret-ca2
        clientAuthType: VerifyClientCertIfGiven     # [8]
      sniStrict: true                               # [9]
      alpnProtocols:                                # [10]
        - foobar
    ```

| Ref  | Attribute                   | Purpose                                                                                                                                                                                                                    |
|------|-----------------------------|----------------------------------------------------------------------------------------------------------------------------------------------------------------------------------------------------------------------------|
| [1]  | `name`                      | Defines the name of the TLSOption resource. One can use `default` as name to redefine the [default TLSOption](../../https/tls.md#tls-options).                                                                             |
| [2]  | `minVersion`                | Defines the [minimum TLS version](../../https/tls.md#minimum-tls-version) that is acceptable.                                                                                                                              |
| [3]  | `maxVersion`                | Defines the [maximum TLS version](../../https/tls.md#maximum-tls-version) that is acceptable.                                                                                                                              |
| [4]  | `cipherSuites`              | list of supported [cipher suites](../../https/tls.md#cipher-suites) for TLS versions up to TLS 1.2.                                                                                                                        |
| [5]  | `curvePreferences`          | List of the [elliptic curves references](../../https/tls.md#curve-preferences) that will be used in an ECDHE handshake, in preference order.                                                                               |
| [6]  | `clientAuth`                | determines the server's policy for TLS [Client Authentication](../../https/tls.md#client-authentication-mtls).                                                                                                             |
| [7]  | `clientAuth.secretNames`    | list of names of the referenced Kubernetes [Secrets](https://kubernetes.io/docs/concepts/configuration/secret/) (in TLSOption namespace). The secret must contain a certificate under either a `tls.ca` or a `ca.crt` key. |
| [8]  | `clientAuth.clientAuthType` | defines the client authentication type to apply. The available values are: `NoClientCert`, `RequestClientCert`, `VerifyClientCertIfGiven` and `RequireAndVerifyClientCert`.                                                |
| [9]  | `sniStrict`                 | if `true`, Traefik won't allow connections from clients connections that do not specify a server_name extension.                                                                                                           |
| [10] | `alpnProtocols`             | List of supported [application level protocols](../../https/tls.md#alpn-protocols) for the TLS handshake, in order of preference.                                                                                          |

!!! info "CA Secret"

    The CA secret must contain a base64 encoded certificate under either a `tls.ca` or a `ca.crt` key.

??? example "Declaring and referencing a TLSOption"
   
    ```yaml tab="TLSOption"
    apiVersion: traefik.containo.us/v1alpha1
    kind: TLSOption
    metadata:
      name: mytlsoption
      namespace: default
    
    spec:
      minVersion: VersionTLS12
      sniStrict: true
      cipherSuites:
        - TLS_ECDHE_RSA_WITH_AES_128_GCM_SHA256
        - TLS_RSA_WITH_AES_256_GCM_SHA384
      clientAuth:
        secretNames:
          - secret-ca1
          - secret-ca2
        clientAuthType: VerifyClientCertIfGiven
    ```
    
    ```yaml tab="IngressRoute"
    apiVersion: traefik.containo.us/v1alpha1
    kind: IngressRoute
    metadata:
      name: ingressroutebar
    
    spec:
      entryPoints:
        - web
      routes:
      - match: Host(`example.com`) && PathPrefix(`/stripit`)
        kind: Rule
        services:
        - name: whoami
          port: 80
      tls:
        options: 
          name: mytlsoption
          namespace: default
    ```

    ```yaml tab="Secrets"
    apiVersion: v1
    kind: Secret
    metadata:
      name: secret-ca1
      namespace: default
    
    data:
      # Must contain a certificate under either a `tls.ca` or a `ca.crt` key.
      tls.ca: LS0tLS1CRUdJTiBDRVJUSUZJQ0FURS0tLS0tCi0tLS0tRU5EIENFUlRJRklDQVRFLS0tLS0=
    
    ---
    apiVersion: v1
    kind: Secret
    metadata:
      name: secret-ca2
      namespace: default
    
    data:
      # Must contain a certificate under either a `tls.ca` or a `ca.crt` key. 
      tls.ca: LS0tLS1CRUdJTiBDRVJUSUZJQ0FURS0tLS0tCi0tLS0tRU5EIENFUlRJRklDQVRFLS0tLS0=
    ```
        
!!! important "References and namespaces"

    If the optional `namespace` attribute is not set, the configuration will be applied with the namespace of the IngressRoute.

	Additionally, when the definition of the TLS option is from another provider,
	the cross-provider [syntax](../../providers/overview.md#provider-namespace) (`middlewarename@provider`) should be used to refer to the TLS option.
	Specifying a namespace attribute in this case would not make any sense, and will be ignored.

### Kind: `TLSStore`

`TLSStore` is the CRD implementation of a [Traefik "TLS Store"](../../https/tls.md#certificates-stores).

Register the `TLSStore` kind in the Kubernetes cluster before creating `TLSStore` objects
or referencing TLS stores in the [`IngressRoute`](#kind-ingressroute) / [`IngressRouteTCP`](#kind-ingressroutetcp) objects.

!!! important "Default TLS Store"

    Traefik currently only uses the [TLS Store named "default"](../../https/tls.md#certificates-stores).
<<<<<<< HEAD
    This means that if you have two stores that are named default in different kubernetes namespaces,
    they may be randomly chosen.
=======
    This means that you cannot have two stores that are named default in different Kubernetes namespaces.
>>>>>>> 65a31701
    For the time being, please only configure one TLSStore named default.

!!! info "TLSStore Attributes"
    ```yaml tab="TLSStore"
    apiVersion: traefik.containo.us/v1alpha1
    kind: TLSStore
    metadata:
      name: default
      namespace: default
    spec:
      certificates:                            # [1]
        - secretName: foo                      
        - secretName: bar
      defaultCertificate:                      # [2]
        secretName: secret                     
    ```

| Ref | Attribute            | Purpose                                                                                                                                                   |
|-----|----------------------|-----------------------------------------------------------------------------------------------------------------------------------------------------------|
| [1] | `certificates`       | List of Kubernetes [Secrets](https://kubernetes.io/docs/concepts/configuration/secret/), each of them holding a key/certificate pair to add to the store. |
| [2] | `defaultCertificate` | Name of a Kubernetes [Secret](https://kubernetes.io/docs/concepts/configuration/secret/) that holds the default key/certificate pair for the store.       |

??? example "Declaring and referencing a TLSStore"
   
    ```yaml tab="TLSStore"
    apiVersion: traefik.containo.us/v1alpha1
    kind: TLSStore
    metadata:
      name: default
      namespace: default
    
    spec:
      defaultCertificate:
        secretName:  supersecret
    ```
    
    ```yaml tab="IngressRoute"
    apiVersion: traefik.containo.us/v1alpha1
    kind: IngressRoute
    metadata:
      name: ingressroutebar
    
    spec:
      entryPoints:
        - web
      routes:
      - match: Host(`example.com`) && PathPrefix(`/stripit`)
        kind: Rule
        services:
        - name: whoami
          port: 80
      tls:
        store: 
          name: default
    ```

    ```yaml tab="Secret"
    apiVersion: v1
    kind: Secret
    metadata:
      name: supersecret
    
    data:
      tls.crt: LS0tLS1CRUdJTiBDRVJUSUZJQ0FURS0tLS0tCi0tLS0tRU5EIENFUlRJRklDQVRFLS0tLS0=
      tls.key: LS0tLS1CRUdJTiBQUklWQVRFIEtFWS0tLS0tCi0tLS0tRU5EIFBSSVZBVEUgS0VZLS0tLS0=
    ```

### Kind: `ServersTransport`

`ServersTransport` is the CRD implementation of a [ServersTransport](../services/index.md#serverstransport).

!!! important "Default serversTransport"
    If no `serversTransport` is specified, the `default@internal` will be used. 
    The `default@internal` serversTransport is created from the [static configuration](../overview.md#transport-configuration). 

!!! info "ServersTransport Attributes"
   
    ```yaml tab="ServersTransport"
    apiVersion: traefik.containo.us/v1alpha1
    kind: ServersTransport
    metadata:
      name: mytransport
      namespace: default
    
    spec:
      serverName: foobar               # [1]
      insecureSkipVerify: true         # [2]
      rootCAsSecrets:                  # [3]
        - foobar
        - foobar
      certificatesSecrets:             # [4]
        - foobar
        - foobar
      maxIdleConnsPerHost: 1           # [5]
      forwardingTimeouts:              # [6]
        dialTimeout: 42s               # [7]
        responseHeaderTimeout: 42s     # [8]
        idleConnTimeout: 42s           # [9]
      peerCertURI: foobar              # [10]
      disableHTTP2: true               # [11]
    ```

| Ref  | Attribute               | Purpose                                                                                                                                                                 |
|------|-------------------------|-------------------------------------------------------------------------------------------------------------------------------------------------------------------------|
| [1]  | `serverName`            | ServerName used to contact the server.                                                                                                                                  |
| [2]  | `insecureSkipVerify`    | Controls whether the server's certificate chain and host name is verified.                                                                                              |
| [3]  | `rootCAsSecrets`        | Defines the set of root certificate authorities to use when verifying server certificates. The secret must contain a certificate under either a tls.ca or a ca.crt key. |
| [4]  | `certificatesSecrets`   | Certificates to present to the server for mTLS.                                                                                                                         |
| [5]  | `maxIdleConnsPerHost`   | Controls the maximum idle (keep-alive) connections to keep per-host. If zero, `defaultMaxIdleConnsPerHost` is used.                                                     |
| [6]  | `forwardingTimeouts`    | Timeouts for requests forwarded to the servers.                                                                                                                         |
| [7]  | `dialTimeout`           | The amount of time to wait until a connection to a server can be established. If zero, no timeout exists.                                                               |
| [8]  | `responseHeaderTimeout` | The amount of time to wait for a server's response headers after fully writing the request (including its body, if any). If zero, no timeout exists.                    |
| [9]  | `idleConnTimeout`       | The maximum amount of time an idle (keep-alive) connection will remain idle before closing itself. If zero, no timeout exists.                                          |
| [10] | `peerCertURI`           | URI used to match against SAN URIs during the server's certificate verification.                                                                                        |
| [11] | `disableHTTP2`          | Disables HTTP/2 for connections with servers.                                                                                                                           |

!!! info "CA Secret"

    The CA secret must contain a base64 encoded certificate under either a `tls.ca` or a `ca.crt` key.

??? example "Declaring and referencing a ServersTransport"
   
    ```yaml tab="ServersTransport"
    apiVersion: traefik.containo.us/v1alpha1
    kind: ServersTransport
    metadata:
      name: mytransport
      namespace: default
    
    spec:
      serverName: example.org
      insecureSkipVerify: true
    ```
    
    ```yaml tab="IngressRoute"
    apiVersion: traefik.containo.us/v1alpha1
    kind: IngressRoute
    metadata:
      name: testroute
      namespace: default
    
    spec:
      entryPoints:
        - web
      routes:
      - match: Host(`example.com`)
        kind: Rule
        services:
        - name: whoami
          port: 80
          serversTransport: mytransport
    ```

#### ServersTransport reference

By default, the referenced ServersTransport CRD must be defined in the same [Kubernetes service](https://kubernetes.io/docs/concepts/services-networking/service/) namespace.

To reference a ServersTransport CRD from another namespace, 
the value must be of form `namespace-name@kubernetescrd`,
and the [cross-namespace](../../../providers/kubernetes-crd/#allowcrossnamespace) option must be enabled.

If the ServersTransport CRD is defined in another provider the cross-provider format `name@provider` should be used.

## Further

Also see the [full example](../../user-guides/crd-acme/index.md) with Let's Encrypt.<|MERGE_RESOLUTION|>--- conflicted
+++ resolved
@@ -1615,12 +1615,7 @@
 !!! important "Default TLS Store"
 
     Traefik currently only uses the [TLS Store named "default"](../../https/tls.md#certificates-stores).
-<<<<<<< HEAD
-    This means that if you have two stores that are named default in different kubernetes namespaces,
-    they may be randomly chosen.
-=======
     This means that you cannot have two stores that are named default in different Kubernetes namespaces.
->>>>>>> 65a31701
     For the time being, please only configure one TLSStore named default.
 
 !!! info "TLSStore Attributes"
