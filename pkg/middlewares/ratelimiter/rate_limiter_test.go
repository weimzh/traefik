package ratelimiter

import (
<<<<<<< HEAD
	"context"
	"errors"
=======
>>>>>>> f174014d
	"fmt"
	"math/rand"
	"net/http"
	"net/http/httptest"
	"os"
	"strconv"
	"testing"
	"time"

	"github.com/mailgun/ttlmap"
	"github.com/redis/go-redis/v9"
	"github.com/stretchr/testify/assert"
	"github.com/stretchr/testify/require"
	ptypes "github.com/traefik/paerser/types"
	"github.com/traefik/traefik/v3/pkg/config/dynamic"
	"github.com/traefik/traefik/v3/pkg/testhelpers"
	"github.com/vulcand/oxy/v2/utils"
	lua "github.com/yuin/gopher-lua"
	"golang.org/x/time/rate"
)

const delta float64 = 1e-10

func TestNewRateLimiter(t *testing.T) {
	testCases := []struct {
		desc             string
		config           dynamic.RateLimit
		expectedMaxDelay time.Duration
		expectedSourceIP string
		requestHeader    string
		expectedError    string
		expectedRTL      rate.Limit
	}{
		{
			desc: "no ratelimit on Average == 0",
			config: dynamic.RateLimit{
				Average: 0,
				Burst:   10,
			},
			expectedRTL: rate.Inf,
		},
		{
			desc: "maxDelay computation",
			config: dynamic.RateLimit{
				Average: 200,
				Burst:   10,
			},
			expectedMaxDelay: 2500 * time.Microsecond,
		},
		{
			desc: "maxDelay computation, low rate regime",
			config: dynamic.RateLimit{
				Average: 2,
				Period:  ptypes.Duration(10 * time.Second),
				Burst:   10,
			},
			expectedMaxDelay: 500 * time.Millisecond,
		},
		{
			desc: "default SourceMatcher is remote address ip strategy",
			config: dynamic.RateLimit{
				Average: 200,
				Burst:   10,
			},
			expectedSourceIP: "127.0.0.1",
		},
		{
			desc: "SourceCriterion in config is respected",
			config: dynamic.RateLimit{
				Average: 200,
				Burst:   10,
				SourceCriterion: &dynamic.SourceCriterion{
					RequestHeaderName: "Foo",
				},
			},
			requestHeader: "bar",
		},
		{
			desc: "SourceCriteria are mutually exclusive",
			config: dynamic.RateLimit{
				Average: 200,
				Burst:   10,
				SourceCriterion: &dynamic.SourceCriterion{
					IPStrategy:        &dynamic.IPStrategy{},
					RequestHeaderName: "Foo",
				},
			},
			expectedError: "getting source extractor: iPStrategy and RequestHeaderName are mutually exclusive",
		},
		{
			desc: "Use Redis",
			config: dynamic.RateLimit{
				Average: 200,
				Burst:   10,
				Redis: &dynamic.Redis{
					Endpoints: []string{"localhost:6379"},
				},
			},
		},
	}

	for _, test := range testCases {
		t.Run(test.desc, func(t *testing.T) {
			t.Parallel()

			next := http.HandlerFunc(func(w http.ResponseWriter, r *http.Request) {})

			h, err := New(t.Context(), next, test.config, "rate-limiter")
			if test.expectedError != "" {
				assert.EqualError(t, err, test.expectedError)
			} else {
				require.NoError(t, err)
			}

			rtl, _ := h.(*rateLimiter)
			if test.expectedMaxDelay != 0 {
				assert.Equal(t, test.expectedMaxDelay, rtl.maxDelay)
			}

			if test.expectedSourceIP != "" {
				extractor, ok := rtl.sourceMatcher.(utils.ExtractorFunc)
				require.True(t, ok, "Not an ExtractorFunc")

				req := http.Request{
					RemoteAddr: fmt.Sprintf("%s:1234", test.expectedSourceIP),
				}

				ip, _, err := extractor(&req)
				assert.NoError(t, err)
				assert.Equal(t, test.expectedSourceIP, ip)
			}
			if test.requestHeader != "" {
				extractor, ok := rtl.sourceMatcher.(utils.ExtractorFunc)
				require.True(t, ok, "Not an ExtractorFunc")

				req := http.Request{
					Header: map[string][]string{
						test.config.SourceCriterion.RequestHeaderName: {test.requestHeader},
					},
				}
				hd, _, err := extractor(&req)
				assert.NoError(t, err)
				assert.Equal(t, test.requestHeader, hd)
			}
			if test.expectedRTL != 0 {
				assert.InDelta(t, float64(test.expectedRTL), float64(rtl.rate), delta)
			}
		})
	}
}

func TestInMemoryRateLimit(t *testing.T) {
	testCases := []struct {
		desc         string
		config       dynamic.RateLimit
		loadDuration time.Duration
		incomingLoad int // in reqs/s
		burst        int
	}{
		{
			desc: "Average is respected",
			config: dynamic.RateLimit{
				Average: 100,
				Burst:   1,
			},
			loadDuration: 2 * time.Second,
			incomingLoad: 400,
		},
		{
			desc: "burst allowed, no bursty traffic",
			config: dynamic.RateLimit{
				Average: 100,
				Burst:   100,
			},
			loadDuration: 2 * time.Second,
			incomingLoad: 200,
		},
		{
			desc: "burst allowed, initial burst, under capacity",
			config: dynamic.RateLimit{
				Average: 100,
				Burst:   100,
			},
			loadDuration: 2 * time.Second,
			incomingLoad: 200,
			burst:        50,
		},
		{
			desc: "burst allowed, initial burst, over capacity",
			config: dynamic.RateLimit{
				Average: 100,
				Burst:   100,
			},
			loadDuration: 2 * time.Second,
			incomingLoad: 200,
			burst:        150,
		},
		{
			desc: "burst over average, initial burst, over capacity",
			config: dynamic.RateLimit{
				Average: 100,
				Burst:   200,
			},
			loadDuration: 2 * time.Second,
			incomingLoad: 200,
			burst:        300,
		},
		{
			desc: "lower than 1/s",
			config: dynamic.RateLimit{
				Average: 5,
				Period:  ptypes.Duration(10 * time.Second),
			},
			loadDuration: 2 * time.Second,
			incomingLoad: 100,
			burst:        0,
		},
		{
			desc: "lower than 1/s, longer",
			config: dynamic.RateLimit{
				Average: 5,
				Period:  ptypes.Duration(10 * time.Second),
			},
			loadDuration: time.Minute,
			incomingLoad: 100,
			burst:        0,
		},
		{
			desc: "lower than 1/s, longer, harsher",
			config: dynamic.RateLimit{
				Average: 1,
				Period:  ptypes.Duration(time.Minute),
			},
			loadDuration: time.Minute,
			incomingLoad: 100,
			burst:        0,
		},
		{
			desc: "period below 1 second",
			config: dynamic.RateLimit{
				Average: 50,
				Period:  ptypes.Duration(500 * time.Millisecond),
			},
			loadDuration: 2 * time.Second,
			incomingLoad: 300,
			burst:        0,
		},
		// TODO Try to disambiguate when it fails if it is because of too high a load.
		// {
		// 	desc: "Zero average ==> no rate limiting",
		// 	config: dynamic.RateLimit{
		// 		Average: 0,
		// 		Burst:   1,
		// 	},
		// 	incomingLoad: 1000,
		// 	loadDuration: time.Second,
		// },
	}

	for _, test := range testCases {
		t.Run(test.desc, func(t *testing.T) {
			if test.loadDuration >= time.Minute && testing.Short() {
				t.Skip("skipping test in short mode.")
			}
			t.Parallel()

			reqCount := 0
			dropped := 0
			next := http.HandlerFunc(func(w http.ResponseWriter, r *http.Request) {
				reqCount++
			})
			h, err := New(t.Context(), next, test.config, "rate-limiter")
			require.NoError(t, err)

			loadPeriod := time.Duration(1e9 / test.incomingLoad)
			start := time.Now()
			end := start.Add(test.loadDuration)
			ticker := time.NewTicker(loadPeriod)
			defer ticker.Stop()
			for !time.Now().After(end) {
				req := testhelpers.MustNewRequest(http.MethodGet, "http://localhost", nil)
				req.RemoteAddr = "127.0.0.1:1234"
				w := httptest.NewRecorder()

				h.ServeHTTP(w, req)
				if w.Result().StatusCode != http.StatusOK {
					dropped++
				}
				if test.burst > 0 && reqCount < test.burst {
					// if a burst is defined we first hammer the server with test.burst requests as fast as possible
					continue
				}
				<-ticker.C
			}
			stop := time.Now()
			elapsed := stop.Sub(start)

			burst := test.config.Burst
			if burst < 1 {
				// actual default value
				burst = 1
			}

			period := time.Duration(test.config.Period)
			if period == 0 {
				period = time.Second
			}

			if test.config.Average == 0 {
				if reqCount < 75*test.incomingLoad/100 {
					t.Fatalf("we (arbitrarily) expect at least 75%% of the requests to go through with no rate limiting, and yet only %d/%d went through", reqCount, test.incomingLoad)
				}
				if dropped != 0 {
					t.Fatalf("no request should have been dropped if rate limiting is disabled, and yet %d were", dropped)
				}
				return
			}

			// Note that even when there is no bursty traffic,
			// we take into account the configured burst,
			// because it also helps absorbing non-bursty traffic.
			rate := float64(test.config.Average) / float64(period)

			wantCount := int(int64(rate*float64(test.loadDuration)) + burst)

			// Allow for a 2% leeway
			maxCount := wantCount * 102 / 100

			// With very high CPU loads,
			// we can expect some extra delay in addition to the rate limiting we already do,
			// so we allow for some extra leeway there.
			// Feel free to adjust wrt to the load on e.g. the CI.
			minCount := computeMinCount(wantCount)

			if reqCount < minCount {
				t.Fatalf("rate was slower than expected: %d requests (wanted > %d) (dropped %d)  in %v", reqCount, minCount, dropped, elapsed)
			}
			if reqCount > maxCount {
				t.Fatalf("rate was faster than expected: %d requests (wanted < %d) (dropped %d) in %v", reqCount, maxCount, dropped, elapsed)
			}
		})
	}
}

func TestRedisRateLimit(t *testing.T) {
	testCases := []struct {
		desc         string
		config       dynamic.RateLimit
		loadDuration time.Duration
		incomingLoad int // in reqs/s
		burst        int
	}{
		{
			desc: "Average is respected",
			config: dynamic.RateLimit{
				Average: 100,
				Burst:   1,
			},
			loadDuration: 2 * time.Second,
			incomingLoad: 400,
		},
		{
			desc: "burst allowed, no bursty traffic",
			config: dynamic.RateLimit{
				Average: 100,
				Burst:   100,
			},
			loadDuration: 2 * time.Second,
			incomingLoad: 200,
		},
		{
			desc: "burst allowed, initial burst, under capacity",
			config: dynamic.RateLimit{
				Average: 100,
				Burst:   100,
			},
			loadDuration: 2 * time.Second,
			incomingLoad: 200,
			burst:        50,
		},
		{
			desc: "burst allowed, initial burst, over capacity",
			config: dynamic.RateLimit{
				Average: 100,
				Burst:   100,
			},
			loadDuration: 2 * time.Second,
			incomingLoad: 200,
			burst:        150,
		},
		{
			desc: "burst over average, initial burst, over capacity",
			config: dynamic.RateLimit{
				Average: 100,
				Burst:   200,
			},
			loadDuration: 2 * time.Second,
			incomingLoad: 200,
			burst:        300,
		},
		{
			desc: "lower than 1/s",
			config: dynamic.RateLimit{
				// Bug on gopher-lua on parsing the string to number "5e-07" => 0.0000005
				// See https://github.com/yuin/gopher-lua/issues/491
				// Average: 5,
				Average: 1,
				Period:  ptypes.Duration(10 * time.Second),
			},
			loadDuration: 2 * time.Second,
			incomingLoad: 100,
			burst:        0,
		},
		{
			desc: "lower than 1/s, longer",
			config: dynamic.RateLimit{
				// Bug on gopher-lua on parsing the string to number "5e-07" => 0.0000005
				// See https://github.com/yuin/gopher-lua/issues/491
				// Average: 5,
				Average: 1,
				Period:  ptypes.Duration(10 * time.Second),
			},
			loadDuration: time.Minute,
			incomingLoad: 100,
			burst:        0,
		},
		{
			desc: "lower than 1/s, longer, harsher",
			config: dynamic.RateLimit{
				Average: 1,
				Period:  ptypes.Duration(time.Minute),
			},
			loadDuration: time.Minute,
			incomingLoad: 100,
			burst:        0,
		},
		{
			desc: "period below 1 second",
			config: dynamic.RateLimit{
				Average: 50,
				Period:  ptypes.Duration(500 * time.Millisecond),
			},
			loadDuration: 2 * time.Second,
			incomingLoad: 300,
			burst:        0,
		},
		// TODO Try to disambiguate when it fails if it is because of too high a load.
		// {
		// 	desc: "Zero average ==> no rate limiting",
		// 	config: dynamic.RateLimit{
		// 		Average: 0,
		// 		Burst:   1,
		// 	},
		// 	incomingLoad: 1000,
		// 	loadDuration: time.Second,
		// },
	}

	for _, test := range testCases {
		t.Run(test.desc, func(t *testing.T) {
			randPort := rand.Int()
			if test.loadDuration >= time.Minute && testing.Short() {
				t.Skip("skipping test in short mode.")
			}
			t.Parallel()

			reqCount := 0
			dropped := 0
			next := http.HandlerFunc(func(w http.ResponseWriter, r *http.Request) {
				reqCount++
			})
			test.config.Redis = &dynamic.Redis{
				Endpoints: []string{"localhost:6379"},
			}
			h, err := New(context.Background(), next, test.config, "rate-limiter")
			require.NoError(t, err)

			l := h.(*rateLimiter)

			limiter := l.limiter.(*redisLimiter)
			limiter.client = newMockRedisClient(limiter.ttl)

			h = l

			loadPeriod := time.Duration(1e9 / test.incomingLoad)
			start := time.Now()
			end := start.Add(test.loadDuration)
			ticker := time.NewTicker(loadPeriod)
			defer ticker.Stop()
			for !time.Now().After(end) {
				req := testhelpers.MustNewRequest(http.MethodGet, "http://localhost", nil)
				req.RemoteAddr = "127.0.0." + strconv.Itoa(randPort) + ":" + strconv.Itoa(randPort)
				w := httptest.NewRecorder()

				h.ServeHTTP(w, req)
				if w.Result().StatusCode != http.StatusOK {
					dropped++
				}
				if test.burst > 0 && reqCount < test.burst {
					// if a burst is defined we first hammer the server with test.burst requests as fast as possible
					continue
				}
				<-ticker.C
			}
			stop := time.Now()
			elapsed := stop.Sub(start)

			burst := test.config.Burst
			if burst < 1 {
				// actual default value
				burst = 1
			}

			period := time.Duration(test.config.Period)
			if period == 0 {
				period = time.Second
			}

			if test.config.Average == 0 {
				if reqCount < 75*test.incomingLoad/100 {
					t.Fatalf("we (arbitrarily) expect at least 75%% of the requests to go through with no rate limiting, and yet only %d/%d went through", reqCount, test.incomingLoad)
				}
				if dropped != 0 {
					t.Fatalf("no request should have been dropped if rate limiting is disabled, and yet %d were", dropped)
				}
				return
			}

			// Note that even when there is no bursty traffic,
			// we take into account the configured burst,
			// because it also helps absorbing non-bursty traffic.
			rate := float64(test.config.Average) / float64(period)

			wantCount := int(int64(rate*float64(test.loadDuration)) + burst)

			// Allow for a 2% leeway
			maxCount := wantCount * 102 / 100

			// With very high CPU loads,
			// we can expect some extra delay in addition to the rate limiting we already do,
			// so we allow for some extra leeway there.
			// Feel free to adjust wrt to the load on e.g. the CI.
			minCount := computeMinCount(wantCount)

			if reqCount < minCount {
				t.Fatalf("rate was slower than expected: %d requests (wanted > %d) (dropped %d)  in %v", reqCount, minCount, dropped, elapsed)
			}
			if reqCount > maxCount {
				t.Fatalf("rate was faster than expected: %d requests (wanted < %d) (dropped %d) in %v", reqCount, maxCount, dropped, elapsed)
			}
		})
	}
}

type mockRedisClient struct {
	ttl  int
	keys *ttlmap.TtlMap
}

func newMockRedisClient(ttl int) Rediser {
	buckets, _ := ttlmap.NewConcurrent(65536)
	return &mockRedisClient{
		ttl:  ttl,
		keys: buckets,
	}
}

func (m *mockRedisClient) EvalSha(ctx context.Context, _ string, keys []string, args ...interface{}) *redis.Cmd {
	state := lua.NewState()
	defer state.Close()

	tableKeys := state.NewTable()
	for _, key := range keys {
		tableKeys.Append(lua.LString(key))
	}
	state.SetGlobal("KEYS", tableKeys)

	tableArgv := state.NewTable()
	for _, arg := range args {
		tableArgv.Append(lua.LString(fmt.Sprint(arg)))
	}
	state.SetGlobal("ARGV", tableArgv)

	mod := state.SetFuncs(state.NewTable(), map[string]lua.LGFunction{
		"call": func(state *lua.LState) int {
			switch state.Get(1).String() {
			case "hset":
				key := state.Get(2).String()
				keyLast := state.Get(3).String()
				last := state.Get(4).String()
				keyTokens := state.Get(5).String()
				tokens := state.Get(6).String()
				table := []string{keyLast, last, keyTokens, tokens}
				_ = m.keys.Set(key, table, m.ttl)
			case "hgetall":
				key := state.Get(2).String()
				value, ok := m.keys.Get(key)
				table := state.NewTable()
				if !ok {
					state.Push(table)
				} else {
					switch v := value.(type) {
					case []string:
						if len(v) != 4 {
							break
						}
						for i := range v {
							table.Append(lua.LString(v[i]))
						}
					default:
						fmt.Printf("Unknown type: %T\n", v)
					}
					state.Push(table)
				}
			case "expire":
			default:
				return 0
			}

			return 1
		},
	})
	state.SetGlobal("redis", mod)
	state.Push(mod)

	cmd := redis.NewCmd(ctx)
	if err := state.DoString(AllowTokenBucketRaw); err != nil {
		cmd.SetErr(err)
		return cmd
	}

	result := state.Get(2)
	resultTable, ok := result.(*lua.LTable)
	if !ok {
		cmd.SetErr(errors.New("unexpected response type: " + result.String()))
		return cmd
	}

	var resultSlice []interface{}
	resultTable.ForEach(func(_ lua.LValue, value lua.LValue) {
		valueNbr, ok := value.(lua.LNumber)
		if !ok {
			valueStr, ok := value.(lua.LString)
			if !ok {
				cmd.SetErr(errors.New("unexpected response value type " + value.String()))
			}
			resultSlice = append(resultSlice, string(valueStr))
			return
		}

		resultSlice = append(resultSlice, int64(valueNbr))
	})

	cmd.SetVal(resultSlice)

	return cmd
}

func (m *mockRedisClient) Eval(ctx context.Context, script string, keys []string, args ...interface{}) *redis.Cmd {
	return m.EvalSha(ctx, script, keys, args...)
}

func (m *mockRedisClient) ScriptExists(ctx context.Context, hashes ...string) *redis.BoolSliceCmd {
	return nil
}

func (m *mockRedisClient) ScriptLoad(ctx context.Context, script string) *redis.StringCmd {
	return nil
}

func (m *mockRedisClient) Del(ctx context.Context, keys ...string) *redis.IntCmd {
	return nil
}

func (m *mockRedisClient) EvalRO(ctx context.Context, script string, keys []string, args ...interface{}) *redis.Cmd {
	return nil
}

func (m *mockRedisClient) EvalShaRO(ctx context.Context, sha1 string, keys []string, args ...interface{}) *redis.Cmd {
	return nil
}

func computeMinCount(wantCount int) int {
	if os.Getenv("CI") != "" {
		return wantCount * 60 / 100
	}

	return wantCount * 95 / 100
}<|MERGE_RESOLUTION|>--- conflicted
+++ resolved
@@ -1,11 +1,8 @@
 package ratelimiter
 
 import (
-<<<<<<< HEAD
 	"context"
 	"errors"
-=======
->>>>>>> f174014d
 	"fmt"
 	"math/rand"
 	"net/http"
@@ -480,7 +477,7 @@
 			test.config.Redis = &dynamic.Redis{
 				Endpoints: []string{"localhost:6379"},
 			}
-			h, err := New(context.Background(), next, test.config, "rate-limiter")
+			h, err := New(t.Context(), next, test.config, "rate-limiter")
 			require.NoError(t, err)
 
 			l := h.(*rateLimiter)
